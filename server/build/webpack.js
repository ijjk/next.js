import { resolve, join } from 'path'
import webpack from 'webpack'
import glob from 'glob-promise'
import WriteFilePlugin from 'write-file-webpack-plugin'
import UnlinkFilePlugin from './plugins/unlink-file-plugin'
import WatchPagesPlugin from './plugins/watch-pages-plugin'
import WatchRemoveEventPlugin from './plugins/watch-remove-event-plugin'
import DynamicEntryPlugin from './plugins/dynamic-entry-plugin'
import DetachPlugin from './plugins/detach-plugin'
import FriendlyErrorsWebpackPlugin from 'friendly-errors-webpack-plugin'

export default async function createCompiler (dir, { hotReload = false, dev = false } = {}) {
  dir = resolve(dir)

  const pages = await glob('pages/**/*.js', { cwd: dir })

  const entry = {}
  const defaultEntries = hotReload ? ['next/dist/client/webpack-hot-middleware-client'] : []
  for (const p of pages) {
    entry[join('bundles', p)] = defaultEntries.concat(['./' + p])
  }

  const nextPagesDir = join(__dirname, '..', '..', 'pages')

  const errorEntry = join('bundles', 'pages', '_error.js')
  const defaultErrorPath = join(nextPagesDir, '_error.js')
  if (!entry[errorEntry]) {
    entry[errorEntry] = defaultEntries.concat([defaultErrorPath])
  }

  const errorDebugEntry = join('bundles', 'pages', '_error-debug.js')
  const errorDebugPath = join(nextPagesDir, '_error-debug.js')
  entry[errorDebugEntry] = errorDebugPath

  const nodeModulesDir = join(__dirname, '..', '..', '..', 'node_modules')

  const plugins = [
    new WriteFilePlugin({
      exitOnErrors: false,
      log: false,
      // required not to cache removed files
      useHashIndex: false
    }),
    new webpack.optimize.CommonsChunkPlugin({
      name: 'commons',
      filename: 'commons.js'
    })
<<<<<<< HEAD
  ].concat(hotReload ? [
    new webpack.HotModuleReplacementPlugin(),
    new DetachPlugin(),
    new DynamicEntryPlugin(),
    new UnlinkFilePlugin(),
    new WatchRemoveEventPlugin(),
    new WatchPagesPlugin(dir),
    new FriendlyErrorsWebpackPlugin()
  ] : [
    new webpack.optimize.UglifyJsPlugin({
      compress: { warnings: false },
      sourceMap: false
    })
  ])
=======
  ]

  if (!dev) {
    plugins.push(
      new webpack.DefinePlugin({
        'process.env.NODE_ENV': JSON.stringify('production')
      }),
      new webpack.optimize.UglifyJsPlugin({
        compress: { warnings: false },
        sourceMap: false
      })
    )
  }

  if (hotReload) {
    plugins.push(
      new webpack.optimize.OccurrenceOrderPlugin(),
      new webpack.HotModuleReplacementPlugin(),
      new webpack.NoErrorsPlugin(),
      new DetachPlugin(),
      new DynamicEntryPlugin(),
      new UnlinkFilePlugin(),
      new WatchRemoveEventPlugin(),
      new WatchPagesPlugin(dir)
    )
  }
>>>>>>> fc369fa2

  const babelRuntimePath = require.resolve('babel-runtime/package')
  .replace(/[\\/]package\.json$/, '')

  const loaders = (hotReload ? [{
    test: /\.js$/,
    loader: 'hot-self-accept-loader',
    include: [
      join(dir, 'pages'),
      nextPagesDir
    ]
  }] : [])
  .concat([{
    test: /\.json$/,
    loader: 'json-loader'
  }, {
    test: /\.(js|json)$/,
    loader: 'emit-file-loader',
    include: [dir, nextPagesDir],
    exclude (str) {
      return /node_modules/.test(str) && str.indexOf(nextPagesDir) !== 0
    },
    query: {
      name: 'dist/[path][name].[ext]'
    }
  }, {
    loader: 'babel',
    include: nextPagesDir,
    query: {
      plugins: [
        [
          require.resolve('babel-plugin-module-resolver'),
          {
            alias: {
              'ansi-html': require.resolve('ansi-html')
            }
          }
        ]
      ]
    }
  }, {
    test: /\.js$/,
    loader: 'babel',
    include: [dir, nextPagesDir],
    exclude (str) {
      return /node_modules/.test(str) && str.indexOf(nextPagesDir) !== 0 && str.indexOf(dir) !== 0
    },
    query: {
      presets: ['es2015', 'react'],
      plugins: [
        require.resolve('babel-plugin-react-require'),
        require.resolve('babel-plugin-transform-async-to-generator'),
        require.resolve('babel-plugin-transform-object-rest-spread'),
        require.resolve('babel-plugin-transform-class-properties'),
        require.resolve('babel-plugin-transform-runtime'),
        [
          require.resolve('babel-plugin-module-resolver'),
          {
            alias: {
              'babel-runtime': babelRuntimePath,
              react: require.resolve('react'),
              'next/link': require.resolve('../../lib/link'),
              'next/css': require.resolve('../../lib/css'),
              'next/head': require.resolve('../../lib/head')
            }
          }
        ]
      ]
    }
  }])

  const interpolateNames = new Map([
    [defaultErrorPath, 'dist/pages/_error.js'],
    [errorDebugPath, 'dist/pages/_error-debug.js']
  ])

  return webpack({
    context: dir,
    entry,
    output: {
      path: join(dir, '.next'),
      filename: '[name]',
      libraryTarget: 'commonjs2',
      publicPath: hotReload ? '/_webpack/' : null
    },
    externals: [
      'react',
      'react-dom',
      {
        [require.resolve('react')]: 'react',
        [require.resolve('../../lib/link')]: 'next/link',
        [require.resolve('../../lib/css')]: 'next/css',
        [require.resolve('../../lib/head')]: 'next/head'
      }
    ],
    resolve: {
      root: [
        nodeModulesDir,
        join(dir, 'node_modules')
      ].concat(
        (process.env.NODE_PATH || '')
        .split(process.platform === 'win32' ? ';' : ':')
      )
    },
    resolveLoader: {
      root: [
        nodeModulesDir,
        join(__dirname, 'loaders')
      ]
    },
    plugins,
    module: {
      loaders
    },
    customInterpolateName: function (url, name, opts) {
      return interpolateNames.get(this.resourcePath) || url
    }
  })
}<|MERGE_RESOLUTION|>--- conflicted
+++ resolved
@@ -45,22 +45,6 @@
       name: 'commons',
       filename: 'commons.js'
     })
-<<<<<<< HEAD
-  ].concat(hotReload ? [
-    new webpack.HotModuleReplacementPlugin(),
-    new DetachPlugin(),
-    new DynamicEntryPlugin(),
-    new UnlinkFilePlugin(),
-    new WatchRemoveEventPlugin(),
-    new WatchPagesPlugin(dir),
-    new FriendlyErrorsWebpackPlugin()
-  ] : [
-    new webpack.optimize.UglifyJsPlugin({
-      compress: { warnings: false },
-      sourceMap: false
-    })
-  ])
-=======
   ]
 
   if (!dev) {
@@ -84,10 +68,10 @@
       new DynamicEntryPlugin(),
       new UnlinkFilePlugin(),
       new WatchRemoveEventPlugin(),
-      new WatchPagesPlugin(dir)
+      new WatchPagesPlugin(dir),
+      new FriendlyErrorsWebpackPlugin()
     )
   }
->>>>>>> fc369fa2
 
   const babelRuntimePath = require.resolve('babel-runtime/package')
   .replace(/[\\/]package\.json$/, '')
