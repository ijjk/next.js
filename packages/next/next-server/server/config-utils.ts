--- conflicted
+++ resolved
@@ -32,19 +32,16 @@
   )
   try {
     const result: CheckResult = await worker.shouldLoadWithWebpack5(phase, dir)
-<<<<<<< HEAD
     if (result.reason === 'future-flag') {
       usesRemovedFlag = true
     } else {
-=======
-    // Don't log which webpack version is being used when booting production server as it's not used after build
-    if (phase !== PHASE_PRODUCTION_SERVER) {
->>>>>>> d27cbf00
-      Log.info(
-        `Using webpack ${result.enabled ? '5' : '4'}. Reason: ${reasonMessage(
-          result.reason
-        )} https://nextjs.org/docs/messages/webpack5`
-      )
+      if (phase !== PHASE_PRODUCTION_SERVER) {
+        Log.info(
+          `Using webpack ${result.enabled ? '5' : '4'}. Reason: ${reasonMessage(
+            result.reason
+          )} https://nextjs.org/docs/messages/webpack5`
+        )
+      }
     }
 
     useWebpack5 = Boolean(result.enabled)
