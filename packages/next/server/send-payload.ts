--- conflicted
+++ resolved
@@ -3,11 +3,8 @@
 import generateETag from 'next/dist/compiled/etag'
 import fresh from 'next/dist/compiled/fresh'
 import RenderResult from './render-result'
-<<<<<<< HEAD
 import { Revalidate } from '../types'
-=======
 import { BaseNextResponse } from './base-http'
->>>>>>> 3220bbab
 
 export type PayloadOptions =
   | { private: true }
