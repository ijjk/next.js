<<<<<<< HEAD
import type { CustomRoutes, Header } from '../lib/load-custom-routes'
=======
import type { __ApiPreviewProps } from './api-utils'
import type { CustomRoutes } from '../lib/load-custom-routes'
>>>>>>> 1821bdea
import type { DomainLocale } from './config'
import type { DynamicRoutes, PageChecker, Params, Route } from './router'
import type { FontManifest } from './font-utils'
import type { LoadComponentsReturnType } from './load-components'
import type { MiddlewareManifest } from '../build/webpack/plugins/middleware-plugin'
import type { NextConfig, NextConfigComplete } from './config-shared'
import type { NextParsedUrlQuery, NextUrlWithParsedQuery } from './request-meta'
import type { ParsedUrlQuery } from 'querystring'
import type { Rewrite } from '../lib/load-custom-routes'
import type { RenderOpts, RenderOptsPartial } from './render'
import type { ResponseCacheEntry, ResponseCacheValue } from './response-cache'
import type { UrlWithParsedQuery } from 'url'
import type { CacheFs } from '../shared/lib/utils'
import type { PreviewData } from 'next/types'
import type { PagesManifest } from '../build/webpack/plugins/pages-manifest-plugin'
import type { BaseNextRequest, BaseNextResponse } from './base-http'

import { join, resolve } from 'path'
import { parse as parseQs } from 'querystring'
import { format as formatUrl, parse as parseUrl } from 'url'
import { getRedirectStatus } from '../lib/load-custom-routes'
import {
  SERVERLESS_DIRECTORY,
  SERVER_DIRECTORY,
  STATIC_STATUS_PAGES,
  TEMPORARY_REDIRECT_STATUS,
} from '../shared/lib/constants'
import {
  getRouteMatcher,
  getRouteRegex,
  getSortedRoutes,
  isDynamicRoute,
} from '../shared/lib/router/utils'
import * as envConfig from '../shared/lib/runtime-config'
import { DecodeError, normalizeRepeatedSlashes } from '../shared/lib/utils'
<<<<<<< HEAD
import {
  setLazyProp,
  getCookieParser,
  tryGetPreviewData,
  __ApiPreviewProps,
  checkIsManualRevalidate,
} from './api-utils'
import { isTargetLikeServerless } from './config'
import pathMatch from '../shared/lib/router/utils/path-match'
=======
import { setLazyProp, getCookieParser, tryGetPreviewData } from './api-utils'
import { isTargetLikeServerless } from './utils'
>>>>>>> 1821bdea
import Router, { replaceBasePath, route } from './router'
import { PayloadOptions, setRevalidateHeaders } from './send-payload'
import { IncrementalCache } from './incremental-cache'
import { execOnce } from '../shared/lib/utils'
import { isBlockedPage, isBot } from './utils'
import RenderResult from './render-result'
import { removePathTrailingSlash } from '../client/normalize-trailing-slash'
import getRouteFromAssetPath from '../shared/lib/router/utils/get-route-from-asset-path'
import { denormalizePagePath } from './denormalize-page-path'
import { normalizeLocalePath } from '../shared/lib/i18n/normalize-locale-path'
import * as Log from '../build/output/log'
import { detectDomainLocale } from '../shared/lib/i18n/detect-domain-locale'
import escapePathDelimiters from '../shared/lib/router/utils/escape-path-delimiters'
import { getUtils } from '../build/webpack/loaders/next-serverless-loader/utils'
import ResponseCache from './response-cache'
import { parseNextUrl } from '../shared/lib/router/utils/parse-next-url'
import isError, { getProperError } from '../lib/is-error'
import { MIDDLEWARE_ROUTE } from '../lib/constants'
import { addRequestMeta, getRequestMeta } from './request-meta'
import { createHeaderRoute, createRedirectRoute } from './server-route-utils'
import { PrerenderManifest } from '../build'

export type FindComponentsResult = {
  components: LoadComponentsReturnType
  query: NextParsedUrlQuery
}

interface RoutingItem {
  page: string
  match: ReturnType<typeof getRouteMatcher>
  ssr?: boolean
}

export interface Options {
  /**
   * Object containing the configuration next.config.js
   */
  conf: NextConfig
  /**
   * Set to false when the server was created by Next.js
   */
  customServer?: boolean
  /**
   * Tells if Next.js is running in dev mode
   */
  dev?: boolean
  /**
   * Where the Next project is located
   */
  dir?: string
  /**
   * Tells if Next.js is running in a Serverless platform
   */
  minimalMode?: boolean
  /**
   * Hide error messages containing server information
   */
  quiet?: boolean
  /**
   * The hostname the server is running behind
   */
  hostname?: string
  /**
   * The port the server is running behind
   */
  port?: number
}

export interface BaseRequestHandler {
  (
    req: BaseNextRequest,
    res: BaseNextResponse,
    parsedUrl?: NextUrlWithParsedQuery | undefined
  ): Promise<void>
}

type RequestContext = {
  req: BaseNextRequest
  res: BaseNextResponse
  pathname: string
  query: NextParsedUrlQuery
  renderOpts: RenderOptsPartial
}

export default abstract class Server {
  protected dir: string
  protected quiet: boolean
  protected nextConfig: NextConfigComplete
  protected distDir: string
  protected pagesDir?: string
  protected publicDir: string
  protected hasStaticDir: boolean
  protected pagesManifest?: PagesManifest
  protected buildId: string
  protected minimalMode: boolean
  protected renderOpts: {
    poweredByHeader: boolean
    buildId: string
    generateEtags: boolean
    runtimeConfig?: { [key: string]: any }
    assetPrefix?: string
    canonicalBase: string
    dev?: boolean
    previewProps: __ApiPreviewProps
    customServer?: boolean
    ampOptimizerConfig?: { [key: string]: any }
    basePath: string
    optimizeFonts: boolean
    images: string
    fontManifest?: FontManifest
    optimizeImages: boolean
    disableOptimizedLoading?: boolean
    optimizeCss: any
    locale?: string
    locales?: string[]
    defaultLocale?: string
    domainLocales?: DomainLocale[]
    distDir: string
    concurrentFeatures?: boolean
    serverComponents?: boolean
    crossOrigin?: string
    supportsDynamicHTML?: boolean
    serverComponentManifest?: any
    renderServerComponentData?: boolean
    serverComponentProps?: any
  }
  private incrementalCache: IncrementalCache
  private responseCache: ResponseCache
  protected router: Router
  protected dynamicRoutes?: DynamicRoutes
  protected customRoutes: CustomRoutes
  protected middlewareManifest?: MiddlewareManifest
  protected middleware?: RoutingItem[]
  public readonly hostname?: string
  public readonly port?: number

  protected abstract getPublicDir(): string
  protected abstract getHasStaticDir(): boolean
  protected abstract getPagesManifest(): PagesManifest | undefined
  protected abstract getBuildId(): string
  protected abstract generatePublicRoutes(): Route[]
  protected abstract generateImageRoutes(): Route[]
  protected abstract generateStaticRoutes(): Route[]
  protected abstract generateFsStaticRoutes(): Route[]
  protected abstract generateCatchAllMiddlewareRoute(): Route | undefined
  protected abstract generateRewrites({
    restrictedRedirectPaths,
  }: {
    restrictedRedirectPaths: string[]
  }): {
    beforeFiles: Route[]
    afterFiles: Route[]
    fallback: Route[]
  }
  protected abstract getFilesystemPaths(): Set<string>
  protected abstract getMiddleware(): {
    match: (pathname: string | null | undefined) =>
      | false
      | {
          [paramName: string]: string | string[]
        }
    page: string
  }[]
  protected abstract findPageComponents(
    pathname: string,
    query?: NextParsedUrlQuery,
    params?: Params | null
  ): Promise<FindComponentsResult | null>
  protected abstract hasMiddleware(
    pathname: string,
    _isSSR?: boolean
  ): Promise<boolean>
  protected abstract getPagePath(pathname: string, locales?: string[]): string
  protected abstract getFontManifest(): FontManifest | undefined
  protected abstract getMiddlewareManifest(): MiddlewareManifest | undefined
  protected abstract getRoutesManifest(): CustomRoutes
  protected abstract getPrerenderManifest(): PrerenderManifest

  protected abstract sendRenderResult(
    req: BaseNextRequest,
    res: BaseNextResponse,
    options: {
      result: RenderResult
      type: 'html' | 'json'
      generateEtags: boolean
      poweredByHeader: boolean
      options?: PayloadOptions
    }
  ): Promise<void>

  protected abstract runApi(
    req: BaseNextRequest,
    res: BaseNextResponse,
    query: ParsedUrlQuery,
    params: Params | boolean,
    page: string,
    builtPagePath: string
  ): Promise<boolean>

  protected abstract renderHTML(
    req: BaseNextRequest,
    res: BaseNextResponse,
    pathname: string,
    query: NextParsedUrlQuery,
    renderOpts: RenderOpts
  ): Promise<RenderResult | null>

  protected abstract handleCompression(
    req: BaseNextRequest,
    res: BaseNextResponse
  ): void

  protected abstract loadEnvConfig(params: { dev: boolean }): void

  public constructor({
    dir = '.',
    quiet = false,
    conf,
    dev = false,
    minimalMode = false,
    customServer = true,
    hostname,
    port,
  }: Options) {
    this.dir = resolve(dir)
    this.quiet = quiet
    this.loadEnvConfig({ dev })

    // TODO: should conf be normalized to prevent missing
    // values from causing issues as this can be user provided
    this.nextConfig = conf as NextConfigComplete
    this.hostname = hostname
    this.port = port
    this.distDir = join(this.dir, this.nextConfig.distDir)
    this.publicDir = this.getPublicDir()
    this.hasStaticDir = !minimalMode && this.getHasStaticDir()

    // Only serverRuntimeConfig needs the default
    // publicRuntimeConfig gets it's default in client/index.js
    const {
      serverRuntimeConfig = {},
      publicRuntimeConfig,
      assetPrefix,
      generateEtags,
    } = this.nextConfig

    this.buildId = this.getBuildId()
    this.minimalMode = minimalMode

    this.renderOpts = {
      poweredByHeader: this.nextConfig.poweredByHeader,
      canonicalBase: this.nextConfig.amp.canonicalBase || '',
      buildId: this.buildId,
      generateEtags,
      previewProps: this.getPreviewProps(),
      customServer: customServer === true ? true : undefined,
      ampOptimizerConfig: this.nextConfig.experimental.amp?.optimizer,
      basePath: this.nextConfig.basePath,
      images: JSON.stringify(this.nextConfig.images),
      optimizeFonts: !!this.nextConfig.optimizeFonts && !dev,
      fontManifest:
        this.nextConfig.optimizeFonts && !dev
          ? this.getFontManifest()
          : undefined,
      optimizeImages: !!this.nextConfig.experimental.optimizeImages,
      optimizeCss: this.nextConfig.experimental.optimizeCss,
      disableOptimizedLoading:
        this.nextConfig.experimental.disableOptimizedLoading,
      domainLocales: this.nextConfig.i18n?.domains,
      distDir: this.distDir,
      concurrentFeatures: this.nextConfig.experimental.concurrentFeatures,
      serverComponents: this.nextConfig.experimental.serverComponents,
      crossOrigin: this.nextConfig.crossOrigin
        ? this.nextConfig.crossOrigin
        : undefined,
    }

    // Only the `publicRuntimeConfig` key is exposed to the client side
    // It'll be rendered as part of __NEXT_DATA__ on the client side
    if (Object.keys(publicRuntimeConfig).length > 0) {
      this.renderOpts.runtimeConfig = publicRuntimeConfig
    }

    // Initialize next/config with the environment configuration
    envConfig.setConfig({
      serverRuntimeConfig,
      publicRuntimeConfig,
    })

    this.pagesManifest = this.getPagesManifest()
    this.middlewareManifest = this.getMiddlewareManifest()

    this.customRoutes = this.getCustomRoutes()
    this.router = new Router(this.generateRoutes())
    this.setAssetPrefix(assetPrefix)

    this.incrementalCache = new IncrementalCache({
      fs: this.getCacheFilesystem(),
      dev,
      distDir: this.distDir,
      pagesDir: join(
        this.distDir,
        this._isLikeServerless ? SERVERLESS_DIRECTORY : SERVER_DIRECTORY,
        'pages'
      ),
      locales: this.nextConfig.i18n?.locales,
      max: this.nextConfig.experimental.isrMemoryCacheSize,
      flushToDisk: !minimalMode && this.nextConfig.experimental.isrFlushToDisk,
      getPrerenderManifest: () => {
        if (dev) {
          return {
            version: -1 as any, // letting us know this doesn't conform to spec
            routes: {},
            dynamicRoutes: {},
            notFoundRoutes: [],
            preview: null as any, // `preview` is special case read in next-dev-server
          }
        } else {
          return this.getPrerenderManifest()
        }
      },
    })
    this.responseCache = new ResponseCache(this.incrementalCache)
  }

  public logError(err: Error): void {
    if (this.quiet) return
    console.error(err)
  }

  private async handleRequest(
    req: BaseNextRequest,
    res: BaseNextResponse,
    parsedUrl?: NextUrlWithParsedQuery
  ): Promise<void> {
    try {
      const urlParts = (req.url || '').split('?')
      const urlNoQuery = urlParts[0]

      if (urlNoQuery?.match(/(\\|\/\/)/)) {
        const cleanUrl = normalizeRepeatedSlashes(req.url!)
        res.redirect(cleanUrl, 308).body(cleanUrl).send()
        return
      }

      setLazyProp({ req: req as any }, 'cookies', getCookieParser(req.headers))

      // Parse url if parsedUrl not provided
      if (!parsedUrl || typeof parsedUrl !== 'object') {
        parsedUrl = parseUrl(req.url!, true)
      }

      // Parse the querystring ourselves if the user doesn't handle querystring parsing
      if (typeof parsedUrl.query === 'string') {
        parsedUrl.query = parseQs(parsedUrl.query)
      }

      // When there are hostname and port we build an absolute URL
      const initUrl =
        this.hostname && this.port
          ? `http://${this.hostname}:${this.port}${req.url}`
          : req.url

      addRequestMeta(req, '__NEXT_INIT_URL', initUrl)
      addRequestMeta(req, '__NEXT_INIT_QUERY', { ...parsedUrl.query })

      const url = parseNextUrl({
        headers: req.headers,
        nextConfig: this.nextConfig,
        url: req.url?.replace(/^\/+/, '/'),
      })

      if (url.basePath) {
        req.url = replaceBasePath(req.url!, this.nextConfig.basePath)
        addRequestMeta(req, '_nextHadBasePath', true)
      }

      if (
        this.minimalMode &&
        req.headers['x-matched-path'] &&
        typeof req.headers['x-matched-path'] === 'string'
      ) {
        const reqUrlIsDataUrl = req.url?.includes('/_next/data')
        const matchedPathIsDataUrl =
          req.headers['x-matched-path']?.includes('/_next/data')
        const isDataUrl = reqUrlIsDataUrl || matchedPathIsDataUrl

        let parsedPath = parseUrl(
          isDataUrl ? req.url! : (req.headers['x-matched-path'] as string),
          true
        )

        let matchedPathname = parsedPath.pathname!

        let matchedPathnameNoExt = isDataUrl
          ? matchedPathname.replace(/\.json$/, '')
          : matchedPathname

        if (this.nextConfig.i18n) {
          const localePathResult = normalizeLocalePath(
            matchedPathname || '/',
            this.nextConfig.i18n.locales
          )

          if (localePathResult.detectedLocale) {
            parsedUrl.query.__nextLocale = localePathResult.detectedLocale
          }
        }

        if (isDataUrl) {
          matchedPathname = denormalizePagePath(matchedPathname)
          matchedPathnameNoExt = denormalizePagePath(matchedPathnameNoExt)
        }

        const pageIsDynamic = isDynamicRoute(matchedPathnameNoExt)
        const combinedRewrites: Rewrite[] = []

        combinedRewrites.push(...this.customRoutes.rewrites.beforeFiles)
        combinedRewrites.push(...this.customRoutes.rewrites.afterFiles)
        combinedRewrites.push(...this.customRoutes.rewrites.fallback)

        const utils = getUtils({
          pageIsDynamic,
          page: matchedPathnameNoExt,
          i18n: this.nextConfig.i18n,
          basePath: this.nextConfig.basePath,
          rewrites: combinedRewrites,
        })

        try {
          // ensure parsedUrl.pathname includes URL before processing
          // rewrites or they won't match correctly
          if (this.nextConfig.i18n && !url.locale?.path.detectedLocale) {
            parsedUrl.pathname = `/${url.locale?.locale}${parsedUrl.pathname}`
          }
          utils.handleRewrites(req, parsedUrl)

          // interpolate dynamic params and normalize URL if needed
          if (pageIsDynamic) {
            let params: ParsedUrlQuery | false = {}

            Object.assign(parsedUrl.query, parsedPath.query)
            const paramsResult = utils.normalizeDynamicRouteParams(
              parsedUrl.query
            )

            if (paramsResult.hasValidParams) {
              params = paramsResult.params
            } else if (req.headers['x-now-route-matches']) {
              const opts: Record<string, string> = {}
              params = utils.getParamsFromRouteMatches(
                req,
                opts,
                parsedUrl.query.__nextLocale || ''
              )

              if (opts.locale) {
                parsedUrl.query.__nextLocale = opts.locale
              }
            } else {
              params = utils.dynamicRouteMatcher!(matchedPathnameNoExt)
            }

            if (params) {
              if (!paramsResult.hasValidParams) {
                params = utils.normalizeDynamicRouteParams(params).params
              }

              matchedPathname = utils.interpolateDynamicPath(
                matchedPathname,
                params
              )
              req.url = utils.interpolateDynamicPath(req.url!, params)
            }

            if (reqUrlIsDataUrl && matchedPathIsDataUrl) {
              req.url = formatUrl({
                ...parsedPath,
                pathname: matchedPathname,
              })
            }

            Object.assign(parsedUrl.query, params)
            utils.normalizeVercelUrl(req, true)
          }
        } catch (err) {
          if (err instanceof DecodeError) {
            res.statusCode = 400
            return this.renderError(null, req, res, '/_error', {})
          }
          throw err
        }

        parsedUrl.pathname = `${this.nextConfig.basePath || ''}${
          matchedPathname === '/' && this.nextConfig.basePath
            ? ''
            : matchedPathname
        }`
        url.pathname = parsedUrl.pathname
      }

      addRequestMeta(req, '__nextHadTrailingSlash', url.locale?.trailingSlash)
      if (url.locale?.domain) {
        addRequestMeta(req, '__nextIsLocaleDomain', true)
      }

      if (url.locale?.path.detectedLocale) {
        req.url = formatUrl(url)
        addRequestMeta(req, '__nextStrippedLocale', true)
        if (url.pathname === '/api' || url.pathname.startsWith('/api/')) {
          return this.render404(req, res, parsedUrl)
        }
      }

      if (!this.minimalMode || !parsedUrl.query.__nextLocale) {
        if (url?.locale?.locale) {
          parsedUrl.query.__nextLocale = url.locale.locale
        }
      }

      if (url?.locale?.defaultLocale) {
        parsedUrl.query.__nextDefaultLocale = url.locale.defaultLocale
      }

      if (url.locale?.redirect) {
        res
          .redirect(url.locale.redirect, TEMPORARY_REDIRECT_STATUS)
          .body(url.locale.redirect)
          .send()
        return
      }

      res.statusCode = 200
      return await this.run(req, res, parsedUrl)
    } catch (err: any) {
      if (
        (err && typeof err === 'object' && err.code === 'ERR_INVALID_URL') ||
        err instanceof DecodeError
      ) {
        res.statusCode = 400
        return this.renderError(null, req, res, '/_error', {})
      }

      if (this.minimalMode || this.renderOpts.dev) {
        throw err
      }
      this.logError(getProperError(err))
      res.statusCode = 500
      res.body('Internal Server Error').send()
    }
  }

  public getRequestHandler(): BaseRequestHandler {
    return this.handleRequest.bind(this)
  }

  public setAssetPrefix(prefix?: string): void {
    this.renderOpts.assetPrefix = prefix ? prefix.replace(/\/$/, '') : ''
  }

  // Backwards compatibility
  public async prepare(): Promise<void> {}

  // Backwards compatibility
  protected async close(): Promise<void> {}

  protected getCustomRoutes(): CustomRoutes {
    const customRoutes = this.getRoutesManifest()
    let rewrites: CustomRoutes['rewrites']

    // rewrites can be stored as an array when an array is
    // returned in next.config.js so massage them into
    // the expected object format
    if (Array.isArray(customRoutes.rewrites)) {
      rewrites = {
        beforeFiles: [],
        afterFiles: customRoutes.rewrites,
        fallback: [],
      }
    } else {
      rewrites = customRoutes.rewrites
    }
    return Object.assign(customRoutes, { rewrites })
  }

  protected getPreviewProps(): __ApiPreviewProps {
    return this.getPrerenderManifest().preview
  }

  protected async ensureMiddleware(_pathname: string, _isSSR?: boolean) {}

  protected generateRoutes(): {
    basePath: string
    headers: Route[]
    rewrites: {
      beforeFiles: Route[]
      afterFiles: Route[]
      fallback: Route[]
    }
    fsRoutes: Route[]
    redirects: Route[]
    catchAllRoute: Route
    catchAllMiddleware?: Route
    pageChecker: PageChecker
    useFileSystemPublicRoutes: boolean
    dynamicRoutes: DynamicRoutes | undefined
    locales: string[]
  } {
    const publicRoutes = this.generatePublicRoutes()
    const imageRoutes = this.generateImageRoutes()
    const staticFilesRoutes = this.generateStaticRoutes()

    const fsRoutes: Route[] = [
      ...this.generateFsStaticRoutes(),
      {
        match: route('/_next/data/:path*'),
        type: 'route',
        name: '_next/data catchall',
        fn: async (req, res, params, _parsedUrl) => {
          // Make sure to 404 for /_next/data/ itself and
          // we also want to 404 if the buildId isn't correct
          if (!params.path || params.path[0] !== this.buildId) {
            await this.render404(req, res, _parsedUrl)
            return {
              finished: true,
            }
          }
          // remove buildId from URL
          params.path.shift()

          const lastParam = params.path[params.path.length - 1]

          // show 404 if it doesn't end with .json
          if (typeof lastParam !== 'string' || !lastParam.endsWith('.json')) {
            await this.render404(req, res, _parsedUrl)
            return {
              finished: true,
            }
          }

          // re-create page's pathname
          let pathname = `/${params.path.join('/')}`
          pathname = getRouteFromAssetPath(pathname, '.json')

          if (this.nextConfig.i18n) {
            const { host } = req?.headers || {}
            // remove port from host and remove port if present
            const hostname = host?.split(':')[0].toLowerCase()
            const localePathResult = normalizeLocalePath(
              pathname,
              this.nextConfig.i18n.locales
            )
            const { defaultLocale } =
              detectDomainLocale(this.nextConfig.i18n.domains, hostname) || {}

            let detectedLocale = ''

            if (localePathResult.detectedLocale) {
              pathname = localePathResult.pathname
              detectedLocale = localePathResult.detectedLocale
            }

            _parsedUrl.query.__nextLocale = detectedLocale
            _parsedUrl.query.__nextDefaultLocale =
              defaultLocale || this.nextConfig.i18n.defaultLocale

            if (!detectedLocale) {
              _parsedUrl.query.__nextLocale =
                _parsedUrl.query.__nextDefaultLocale
              await this.render404(req, res, _parsedUrl)
              return { finished: true }
            }
          }

          const parsedUrl = parseUrl(pathname, true)

          await this.render(
            req,
            res,
            pathname,
            { ..._parsedUrl.query, _nextDataReq: '1' },
            parsedUrl,
            true
          )
          return {
            finished: true,
          }
        },
      },
      ...imageRoutes,
      {
        match: route('/_next/:path*'),
        type: 'route',
        name: '_next catchall',
        // This path is needed because `render()` does a check for `/_next` and the calls the routing again
        fn: async (req, res, _params, parsedUrl) => {
          await this.render404(req, res, parsedUrl)
          return {
            finished: true,
          }
        },
      },
      ...publicRoutes,
      ...staticFilesRoutes,
    ]

    const restrictedRedirectPaths = this.nextConfig.basePath
      ? [`${this.nextConfig.basePath}/_next`]
      : ['/_next']

    // Headers come very first
    const headers = this.minimalMode
      ? []
      : this.customRoutes.headers.map((rule) =>
          createHeaderRoute({ rule, restrictedRedirectPaths })
        )

    const redirects = this.minimalMode
      ? []
      : this.customRoutes.redirects.map((rule) =>
          createRedirectRoute({ rule, restrictedRedirectPaths })
        )

    const rewrites = this.generateRewrites({ restrictedRedirectPaths })
    const catchAllMiddleware = this.generateCatchAllMiddlewareRoute()

    const catchAllRoute: Route = {
      match: route('/:path*'),
      type: 'route',
      name: 'Catchall render',
      fn: async (req, res, _params, parsedUrl) => {
        let { pathname, query } = parsedUrl
        if (!pathname) {
          throw new Error('pathname is undefined')
        }

        // next.js core assumes page path without trailing slash
        pathname = removePathTrailingSlash(pathname)

        if (this.nextConfig.i18n) {
          const localePathResult = normalizeLocalePath(
            pathname,
            this.nextConfig.i18n?.locales
          )

          if (localePathResult.detectedLocale) {
            pathname = localePathResult.pathname
            parsedUrl.query.__nextLocale = localePathResult.detectedLocale
          }
        }
        const bubbleNoFallback = !!query._nextBubbleNoFallback

        if (pathname.match(MIDDLEWARE_ROUTE)) {
          await this.render404(req, res, parsedUrl)
          return {
            finished: true,
          }
        }

        if (pathname === '/api' || pathname.startsWith('/api/')) {
          delete query._nextBubbleNoFallback

          const handled = await this.handleApiRequest(req, res, pathname, query)
          if (handled) {
            return { finished: true }
          }
        }

        try {
          await this.render(req, res, pathname, query, parsedUrl, true)

          return {
            finished: true,
          }
        } catch (err) {
          if (err instanceof NoFallbackError && bubbleNoFallback) {
            return {
              finished: false,
            }
          }
          throw err
        }
      },
    }

    const { useFileSystemPublicRoutes } = this.nextConfig

    if (useFileSystemPublicRoutes) {
      this.dynamicRoutes = this.getDynamicRoutes()
      if (!this.minimalMode) {
        this.middleware = this.getMiddleware()
      }
    }

    return {
      headers,
      fsRoutes,
      rewrites,
      redirects,
      catchAllRoute,
      catchAllMiddleware,
      useFileSystemPublicRoutes,
      dynamicRoutes: this.dynamicRoutes,
      basePath: this.nextConfig.basePath,
      pageChecker: this.hasPage.bind(this),
      locales: this.nextConfig.i18n?.locales || [],
    }
  }

  protected async hasPage(pathname: string): Promise<boolean> {
    let found = false
    try {
      found = !!this.getPagePath(pathname, this.nextConfig.i18n?.locales)
    } catch (_) {}

    return found
  }

  protected async _beforeCatchAllRender(
    _req: BaseNextRequest,
    _res: BaseNextResponse,
    _params: Params,
    _parsedUrl: UrlWithParsedQuery
  ): Promise<boolean> {
    return false
  }

  // Used to build API page in development
  protected async ensureApiPage(_pathname: string): Promise<void> {}

  /**
   * Resolves `API` request, in development builds on demand
   * @param req http request
   * @param res http response
   * @param pathname path of request
   */
  private async handleApiRequest(
    req: BaseNextRequest,
    res: BaseNextResponse,
    pathname: string,
    query: ParsedUrlQuery
  ): Promise<boolean> {
    let page = pathname
    let params: Params | false = false
    let pageFound = !isDynamicRoute(page) && (await this.hasPage(page))

    if (!pageFound && this.dynamicRoutes) {
      for (const dynamicRoute of this.dynamicRoutes) {
        params = dynamicRoute.match(pathname)
        if (dynamicRoute.page.startsWith('/api') && params) {
          page = dynamicRoute.page
          pageFound = true
          break
        }
      }
    }

    if (!pageFound) {
      return false
    }
    // Make sure the page is built before getting the path
    // or else it won't be in the manifest yet
    await this.ensureApiPage(page)

    let builtPagePath
    try {
      builtPagePath = this.getPagePath(page)
    } catch (err) {
      if (isError(err) && err.code === 'ENOENT') {
        return false
      }
      throw err
    }

    return this.runApi(req, res, query, params, page, builtPagePath)
  }

  protected getDynamicRoutes(): Array<RoutingItem> {
    const addedPages = new Set<string>()

    return getSortedRoutes(
      Object.keys(this.pagesManifest!).map(
        (page) =>
          normalizeLocalePath(page, this.nextConfig.i18n?.locales).pathname
      )
    )
      .map((page) => {
        if (addedPages.has(page) || !isDynamicRoute(page)) return null
        addedPages.add(page)
        return {
          page,
          match: getRouteMatcher(getRouteRegex(page)),
        }
      })
      .filter((item): item is RoutingItem => Boolean(item))
  }

  protected async run(
    req: BaseNextRequest,
    res: BaseNextResponse,
    parsedUrl: UrlWithParsedQuery
  ): Promise<void> {
    this.handleCompression(req, res)

    try {
      const matched = await this.router.execute(req, res, parsedUrl)
      if (matched) {
        return
      }
    } catch (err) {
      if (err instanceof DecodeError) {
        res.statusCode = 400
        return this.renderError(null, req, res, '/_error', {})
      }
      throw err
    }

    await this.render404(req, res, parsedUrl)
  }

  private async pipe(
    fn: (ctx: RequestContext) => Promise<ResponsePayload | null>,
    partialContext: {
      req: BaseNextRequest
      res: BaseNextResponse
      pathname: string
      query: NextParsedUrlQuery
    }
  ): Promise<void> {
    const userAgent = partialContext.req.headers['user-agent']
    const ctx = {
      ...partialContext,
      renderOpts: {
        ...this.renderOpts,
        supportsDynamicHTML: userAgent ? !isBot(userAgent) : false,
      },
    } as const
    const payload = await fn(ctx)
    if (payload === null) {
      return
    }
    const { req, res } = ctx
    const { body, type, revalidateOptions } = payload
    if (!res.sent) {
      const { generateEtags, poweredByHeader, dev } = this.renderOpts
      if (dev) {
        // In dev, we should not cache pages for any reason.
        res.setHeader('Cache-Control', 'no-store, must-revalidate')
      }
      return this.sendRenderResult(req, res, {
        result: body,
        type,
        generateEtags,
        poweredByHeader,
        options: revalidateOptions,
      })
    }
  }

  private async getStaticHTML(
    fn: (ctx: RequestContext) => Promise<ResponsePayload | null>,
    partialContext: {
      req: BaseNextRequest
      res: BaseNextResponse
      pathname: string
      query: ParsedUrlQuery
    }
  ): Promise<string | null> {
    const payload = await fn({
      ...partialContext,
      renderOpts: {
        ...this.renderOpts,
        supportsDynamicHTML: false,
      },
    })
    if (payload === null) {
      return null
    }
    return payload.body.toUnchunkedString()
  }

  public async render(
    req: BaseNextRequest,
    res: BaseNextResponse,
    pathname: string,
    query: NextParsedUrlQuery = {},
    parsedUrl?: NextUrlWithParsedQuery,
    internalRender = false
  ): Promise<void> {
    if (!pathname.startsWith('/')) {
      console.warn(
        `Cannot render page with path "${pathname}", did you mean "/${pathname}"?. See more info here: https://nextjs.org/docs/messages/render-no-starting-slash`
      )
    }

    if (
      this.renderOpts.customServer &&
      pathname === '/index' &&
      !(await this.hasPage('/index'))
    ) {
      // maintain backwards compatibility for custom server
      // (see custom-server integration tests)
      pathname = '/'
    }

    // we allow custom servers to call render for all URLs
    // so check if we need to serve a static _next file or not.
    // we don't modify the URL for _next/data request but still
    // call render so we special case this to prevent an infinite loop
    if (
      !internalRender &&
      !this.minimalMode &&
      !query._nextDataReq &&
      (req.url?.match(/^\/_next\//) ||
        (this.hasStaticDir && req.url!.match(/^\/static\//)))
    ) {
      return this.handleRequest(req, res, parsedUrl)
    }

    // Custom server users can run `app.render()` which needs compression.
    if (this.renderOpts.customServer) {
      this.handleCompression(req, res)
    }

    if (isBlockedPage(pathname)) {
      return this.render404(req, res, parsedUrl)
    }

    return this.pipe((ctx) => this.renderToResponse(ctx), {
      req,
      res,
      pathname,
      query,
    })
  }

  protected async getStaticPaths(pathname: string): Promise<{
    staticPaths: string[] | undefined
    fallbackMode: 'static' | 'blocking' | false
  }> {
    // `staticPaths` is intentionally set to `undefined` as it should've
    // been caught when checking disk data.
    const staticPaths = undefined

    // Read whether or not fallback should exist from the manifest.
    const fallbackField =
      this.getPrerenderManifest().dynamicRoutes[pathname].fallback

    return {
      staticPaths,
      fallbackMode:
        typeof fallbackField === 'string'
          ? 'static'
          : fallbackField === null
          ? 'blocking'
          : false,
    }
  }

  private async renderToResponseWithComponents(
    { req, res, pathname, renderOpts: opts }: RequestContext,
    { components, query }: FindComponentsResult
  ): Promise<ResponsePayload | null> {
    const is404Page = pathname === '/404'
    const is500Page = pathname === '/500'

    const isLikeServerless =
      typeof components.ComponentMod === 'object' &&
      typeof (components.ComponentMod as any).renderReqToHTML === 'function'
    const isSSG = !!components.getStaticProps
    const hasServerProps = !!components.getServerSideProps
    const hasStaticPaths = !!components.getStaticPaths
    const hasGetInitialProps = !!(components.Component as any).getInitialProps

    // Toggle whether or not this is a Data request
    const isDataReq = !!query._nextDataReq && (isSSG || hasServerProps)
    delete query._nextDataReq

    // we need to ensure the status code if /404 is visited directly
    if (is404Page && !isDataReq) {
      res.statusCode = 404
    }

    // ensure correct status is set when visiting a status page
    // directly e.g. /500
    if (STATIC_STATUS_PAGES.includes(pathname)) {
      res.statusCode = parseInt(pathname.substr(1), 10)
    }

    // handle static page
    if (typeof components.Component === 'string') {
      return {
        type: 'html',
        // TODO: Static pages should be serialized as RenderResult
        body: RenderResult.fromStatic(components.Component),
      }
    }

    if (!query.amp) {
      delete query.amp
    }

    if (opts.supportsDynamicHTML === true) {
      // Disable dynamic HTML in cases that we know it won't be generated,
      // so that we can continue generating a cache key when possible.
      opts.supportsDynamicHTML =
        !isSSG &&
        !isLikeServerless &&
        !query.amp &&
        !this.minimalMode &&
        typeof components.Document?.getInitialProps !== 'function'
    }

    const defaultLocale = isSSG
      ? this.nextConfig.i18n?.defaultLocale
      : query.__nextDefaultLocale

    const locale = query.__nextLocale
    const locales = this.nextConfig.i18n?.locales

    let previewData: PreviewData
    let isPreviewMode = false

    if (hasServerProps || isSSG) {
      previewData = tryGetPreviewData(req, res, this.renderOpts.previewProps)
      isPreviewMode = previewData !== false
    }

    let isManualRevalidate = false

    if (isSSG) {
      isManualRevalidate = checkIsManualRevalidate(
        req,
        res,
        this.renderOpts.previewProps
      )
    }

    // Compute the iSSG cache key. We use the rewroteUrl since
    // pages with fallback: false are allowed to be rewritten to
    // and we need to look up the path by the rewritten path
    let urlPathname = parseUrl(req.url || '').pathname || '/'

    let resolvedUrlPathname =
      getRequestMeta(req, '_nextRewroteUrl') || urlPathname

    urlPathname = removePathTrailingSlash(urlPathname)
    resolvedUrlPathname = normalizeLocalePath(
      removePathTrailingSlash(resolvedUrlPathname),
      this.nextConfig.i18n?.locales
    ).pathname

    const stripNextDataPath = (path: string) => {
      if (path.includes(this.buildId)) {
        const splitPath = path.substring(
          path.indexOf(this.buildId) + this.buildId.length
        )

        path = denormalizePagePath(splitPath.replace(/\.json$/, ''))
      }

      if (this.nextConfig.i18n) {
        return normalizeLocalePath(path, locales).pathname
      }
      return path
    }

    const handleRedirect = (pageData: any) => {
      const redirect = {
        destination: pageData.pageProps.__N_REDIRECT,
        statusCode: pageData.pageProps.__N_REDIRECT_STATUS,
        basePath: pageData.pageProps.__N_REDIRECT_BASE_PATH,
      }
      const statusCode = getRedirectStatus(redirect)
      const { basePath } = this.nextConfig

      if (
        basePath &&
        redirect.basePath !== false &&
        redirect.destination.startsWith('/')
      ) {
        redirect.destination = `${basePath}${redirect.destination}`
      }

      if (redirect.destination.startsWith('/')) {
        redirect.destination = normalizeRepeatedSlashes(redirect.destination)
      }

      res
        .redirect(redirect.destination, statusCode)
        .body(redirect.destination)
        .send()
    }

    // remove /_next/data prefix from urlPathname so it matches
    // for direct page visit and /_next/data visit
    if (isDataReq) {
      resolvedUrlPathname = stripNextDataPath(resolvedUrlPathname)
      urlPathname = stripNextDataPath(urlPathname)
    }

    let ssgCacheKey =
      isPreviewMode || !isSSG || this.minimalMode || opts.supportsDynamicHTML
        ? null // Preview mode and manual revalidate bypasses the cache
        : `${locale ? `/${locale}` : ''}${
            (pathname === '/' || resolvedUrlPathname === '/') && locale
              ? ''
              : resolvedUrlPathname
          }${query.amp ? '.amp' : ''}`

    if ((is404Page || is500Page) && isSSG) {
      ssgCacheKey = `${locale ? `/${locale}` : ''}${pathname}${
        query.amp ? '.amp' : ''
      }`
    }

    if (ssgCacheKey) {
      // we only encode path delimiters for path segments from
      // getStaticPaths so we need to attempt decoding the URL
      // to match against and only escape the path delimiters
      // this allows non-ascii values to be handled e.g. Japanese characters

      // TODO: investigate adding this handling for non-SSG pages so
      // non-ascii names work there also
      ssgCacheKey = ssgCacheKey
        .split('/')
        .map((seg) => {
          try {
            seg = escapePathDelimiters(decodeURIComponent(seg), true)
          } catch (_) {
            // An improperly encoded URL was provided
            throw new DecodeError('failed to decode param')
          }
          return seg
        })
        .join('/')
    }

    const doRender: () => Promise<ResponseCacheEntry | null> = async () => {
      let pageData: any
      let body: RenderResult | null
      let sprRevalidate: number | false
      let isNotFound: boolean | undefined
      let isRedirect: boolean | undefined

      // handle serverless
      if (isLikeServerless) {
        const renderResult = await (
          components.ComponentMod as any
        ).renderReqToHTML(req, res, 'passthrough', {
          locale,
          locales,
          defaultLocale,
          optimizeCss: this.renderOpts.optimizeCss,
          distDir: this.distDir,
          fontManifest: this.renderOpts.fontManifest,
          domainLocales: this.renderOpts.domainLocales,
        })

        body = renderResult.html
        pageData = renderResult.renderOpts.pageData
        sprRevalidate = renderResult.renderOpts.revalidate
        isNotFound = renderResult.renderOpts.isNotFound
        isRedirect = renderResult.renderOpts.isRedirect
      } else {
        const origQuery = parseUrl(req.url || '', true).query
        const hadTrailingSlash =
          urlPathname !== '/' && this.nextConfig.trailingSlash

        const resolvedUrl = formatUrl({
          pathname: `${resolvedUrlPathname}${hadTrailingSlash ? '/' : ''}`,
          // make sure to only add query values from original URL
          query: origQuery,
        })

        const renderOpts: RenderOpts = {
          ...components,
          ...opts,
          isDataReq,
          resolvedUrl,
          locale,
          locales,
          defaultLocale,
          // For getServerSideProps and getInitialProps we need to ensure we use the original URL
          // and not the resolved URL to prevent a hydration mismatch on
          // asPath
          resolvedAsPath:
            hasServerProps || hasGetInitialProps
              ? formatUrl({
                  // we use the original URL pathname less the _next/data prefix if
                  // present
                  pathname: `${urlPathname}${hadTrailingSlash ? '/' : ''}`,
                  query: origQuery,
                })
              : resolvedUrl,
        }

        const renderResult = await this.renderHTML(
          req,
          res,
          pathname,
          query,
          renderOpts
        )

        body = renderResult
        // TODO: change this to a different passing mechanism
        pageData = (renderOpts as any).pageData
        sprRevalidate = (renderOpts as any).revalidate
        isNotFound = (renderOpts as any).isNotFound
        isRedirect = (renderOpts as any).isRedirect
      }

      let value: ResponseCacheValue | null
      if (isNotFound) {
        value = null
      } else if (isRedirect) {
        value = { kind: 'REDIRECT', props: pageData }
      } else {
        if (!body) {
          return null
        }
        value = { kind: 'PAGE', html: body, pageData }
      }
      return { revalidate: sprRevalidate, value }
    }

    const cacheEntry = await this.responseCache.get(
      ssgCacheKey,
      async (hasResolved, hadCache) => {
        const isProduction = !this.renderOpts.dev
        const isDynamicPathname = isDynamicRoute(pathname)
        const didRespond = hasResolved || res.sent

        let { staticPaths, fallbackMode } = hasStaticPaths
          ? await this.getStaticPaths(pathname)
          : { staticPaths: undefined, fallbackMode: false }

        if (
          fallbackMode === 'static' &&
          isBot(req.headers['user-agent'] || '')
        ) {
          fallbackMode = 'blocking'
        }

        // only allow manual revalidate for fallback: true/blocking
        // or for prerendered fallback: false paths
        if (isManualRevalidate && (fallbackMode !== false || hadCache)) {
          fallbackMode = 'blocking'
        }

        // When we did not respond from cache, we need to choose to block on
        // rendering or return a skeleton.
        //
        // * Data requests always block.
        //
        // * Blocking mode fallback always blocks.
        //
        // * Preview mode toggles all pages to be resolved in a blocking manner.
        //
        // * Non-dynamic pages should block (though this is an impossible
        //   case in production).
        //
        // * Dynamic pages should return their skeleton if not defined in
        //   getStaticPaths, then finish the data request on the client-side.
        //
        if (
          this.minimalMode !== true &&
          fallbackMode !== 'blocking' &&
          ssgCacheKey &&
          !didRespond &&
          !isPreviewMode &&
          isDynamicPathname &&
          // Development should trigger fallback when the path is not in
          // `getStaticPaths`
          (isProduction ||
            !staticPaths ||
            !staticPaths.includes(
              // we use ssgCacheKey here as it is normalized to match the
              // encoding from getStaticPaths along with including the locale
              query.amp ? ssgCacheKey.replace(/\.amp$/, '') : ssgCacheKey
            ))
        ) {
          if (
            // In development, fall through to render to handle missing
            // getStaticPaths.
            (isProduction || staticPaths) &&
            // When fallback isn't present, abort this render so we 404
            fallbackMode !== 'static'
          ) {
            throw new NoFallbackError()
          }

          if (!isDataReq) {
            // Production already emitted the fallback as static HTML.
            if (isProduction) {
              const html = await this.incrementalCache.getFallback(
                locale ? `/${locale}${pathname}` : pathname
              )
              return {
                value: {
                  kind: 'PAGE',
                  html: RenderResult.fromStatic(html),
                  pageData: {},
                },
              }
            }
            // We need to generate the fallback on-demand for development.
            else {
              query.__nextFallback = 'true'
              if (isLikeServerless) {
                prepareServerlessUrl(req, query)
              }
              const result = await doRender()
              if (!result) {
                return null
              }
              // Prevent caching this result
              delete result.revalidate
              return result
            }
          }
        }

        const result = await doRender()
        if (!result) {
          return null
        }
        return {
          ...result,
          revalidate:
            result.revalidate !== undefined
              ? result.revalidate
              : /* default to minimum revalidate (this should be an invariant) */ 1,
        }
      },
      {
        isManualRevalidate,
      }
    )

    if (!cacheEntry) {
      if (ssgCacheKey) {
        // A cache entry might not be generated if a response is written
        // in `getInitialProps` or `getServerSideProps`, but those shouldn't
        // have a cache key. If we do have a cache key but we don't end up
        // with a cache entry, then either Next.js or the application has a
        // bug that needs fixing.
        throw new Error('invariant: cache entry required but not generated')
      }
      return null
    }

    const { revalidate, value: cachedData } = cacheEntry
    const revalidateOptions: any =
      typeof revalidate !== 'undefined' &&
      (!this.renderOpts.dev || (hasServerProps && !isDataReq))
        ? {
            // When the page is 404 cache-control should not be added unless
            // we are rendering the 404 page for notFound: true which should
            // cache according to revalidate correctly
            private: isPreviewMode || (is404Page && cachedData),
            stateful: !isSSG,
            revalidate,
          }
        : undefined

    if (!cachedData) {
      if (revalidateOptions) {
        setRevalidateHeaders(res, revalidateOptions)
      }
      if (isDataReq) {
        res.statusCode = 404
        res.body('{"notFound":true}').send()
        return null
      } else {
        await this.render404(
          req,
          res,
          {
            pathname,
            query,
          } as UrlWithParsedQuery,
          false
        )
        return null
      }
    } else if (cachedData.kind === 'REDIRECT') {
      if (isDataReq) {
        return {
          type: 'json',
          body: RenderResult.fromStatic(JSON.stringify(cachedData.props)),
          revalidateOptions,
        }
      } else {
        await handleRedirect(cachedData.props)
        return null
      }
    } else {
      return {
        type: isDataReq ? 'json' : 'html',
        body: isDataReq
          ? RenderResult.fromStatic(JSON.stringify(cachedData.pageData))
          : cachedData.html,
        revalidateOptions,
      }
    }
  }

  private async renderToResponse(
    ctx: RequestContext
  ): Promise<ResponsePayload | null> {
    const { res, query, pathname } = ctx
    let page = pathname
    const bubbleNoFallback = !!query._nextBubbleNoFallback
    delete query._nextBubbleNoFallback

    try {
      // Ensure a request to the URL /accounts/[id] will be treated as a dynamic
      // route correctly and not loaded immediately without parsing params.
      if (!isDynamicRoute(pathname)) {
        const result = await this.findPageComponents(pathname, query)
        if (result) {
          try {
            return await this.renderToResponseWithComponents(ctx, result)
          } catch (err) {
            const isNoFallbackError = err instanceof NoFallbackError

            if (!isNoFallbackError || (isNoFallbackError && bubbleNoFallback)) {
              throw err
            }
          }
        }
      }

      if (this.dynamicRoutes) {
        for (const dynamicRoute of this.dynamicRoutes) {
          const params = dynamicRoute.match(pathname)
          if (!params) {
            continue
          }

          const dynamicRouteResult = await this.findPageComponents(
            dynamicRoute.page,
            query,
            params
          )
          if (dynamicRouteResult) {
            try {
              page = dynamicRoute.page
              return await this.renderToResponseWithComponents(
                {
                  ...ctx,
                  pathname: dynamicRoute.page,
                  renderOpts: {
                    ...ctx.renderOpts,
                    params,
                  },
                },
                dynamicRouteResult
              )
            } catch (err) {
              const isNoFallbackError = err instanceof NoFallbackError

              if (
                !isNoFallbackError ||
                (isNoFallbackError && bubbleNoFallback)
              ) {
                throw err
              }
            }
          }
        }
      }
    } catch (error) {
      const err = getProperError(error)
      if (err instanceof NoFallbackError && bubbleNoFallback) {
        throw err
      }
      if (err instanceof DecodeError) {
        res.statusCode = 400
        return await this.renderErrorToResponse(ctx, err)
      }

      res.statusCode = 500
      const isWrappedError = err instanceof WrappedBuildError
      const response = await this.renderErrorToResponse(
        ctx,
        isWrappedError ? (err as WrappedBuildError).innerError : err
      )

      if (!isWrappedError) {
        if ((this.minimalMode && !process.browser) || this.renderOpts.dev) {
          if (isError(err)) err.page = page
          throw err
        }
        this.logError(getProperError(err))
      }
      return response
    }
    res.statusCode = 404
    return this.renderErrorToResponse(ctx, null)
  }

  public async renderToHTML(
    req: BaseNextRequest,
    res: BaseNextResponse,
    pathname: string,
    query: ParsedUrlQuery = {}
  ): Promise<string | null> {
    return this.getStaticHTML((ctx) => this.renderToResponse(ctx), {
      req,
      res,
      pathname,
      query,
    })
  }

  public async renderError(
    err: Error | null,
    req: BaseNextRequest,
    res: BaseNextResponse,
    pathname: string,
    query: NextParsedUrlQuery = {},
    setHeaders = true
  ): Promise<void> {
    if (setHeaders) {
      res.setHeader(
        'Cache-Control',
        'no-cache, no-store, max-age=0, must-revalidate'
      )
    }

    return this.pipe(
      async (ctx) => {
        const response = await this.renderErrorToResponse(ctx, err)
        if (this.minimalMode && res.statusCode === 500) {
          throw err
        }
        return response
      },
      { req, res, pathname, query }
    )
  }

  private customErrorNo404Warn = execOnce(() => {
    Log.warn(
      `You have added a custom /_error page without a custom /404 page. This prevents the 404 page from being auto statically optimized.\nSee here for info: https://nextjs.org/docs/messages/custom-error-no-custom-404`
    )
  })

  private async renderErrorToResponse(
    ctx: RequestContext,
    err: Error | null
  ): Promise<ResponsePayload | null> {
    const { res, query } = ctx
    try {
      let result: null | FindComponentsResult = null

      const is404 = res.statusCode === 404
      let using404Page = false

      // use static 404 page if available and is 404 response
      if (is404) {
        result = await this.findPageComponents('/404', query)
        using404Page = result !== null
      }
      let statusPage = `/${res.statusCode}`

      if (!result && STATIC_STATUS_PAGES.includes(statusPage)) {
        result = await this.findPageComponents(statusPage, query)
      }

      if (!result) {
        result = await this.findPageComponents('/_error', query)
        statusPage = '/_error'
      }

      if (
        process.env.NODE_ENV !== 'production' &&
        !using404Page &&
        (await this.hasPage('/_error')) &&
        !(await this.hasPage('/404'))
      ) {
        this.customErrorNo404Warn()
      }

      try {
        return await this.renderToResponseWithComponents(
          {
            ...ctx,
            pathname: statusPage,
            renderOpts: {
              ...ctx.renderOpts,
              err,
            },
          },
          result!
        )
      } catch (maybeFallbackError) {
        if (maybeFallbackError instanceof NoFallbackError) {
          throw new Error('invariant: failed to render error page')
        }
        throw maybeFallbackError
      }
    } catch (error) {
      const renderToHtmlError = getProperError(error)
      const isWrappedError = renderToHtmlError instanceof WrappedBuildError
      if (!isWrappedError) {
        this.logError(renderToHtmlError)
      }
      res.statusCode = 500
      const fallbackComponents = await this.getFallbackErrorComponents()

      if (fallbackComponents) {
        return this.renderToResponseWithComponents(
          {
            ...ctx,
            pathname: '/_error',
            renderOpts: {
              ...ctx.renderOpts,
              // We render `renderToHtmlError` here because `err` is
              // already captured in the stacktrace.
              err: isWrappedError
                ? renderToHtmlError.innerError
                : renderToHtmlError,
            },
          },
          {
            query,
            components: fallbackComponents,
          }
        )
      }
      return {
        type: 'html',
        body: RenderResult.fromStatic('Internal Server Error'),
      }
    }
  }

  public async renderErrorToHTML(
    err: Error | null,
    req: BaseNextRequest,
    res: BaseNextResponse,
    pathname: string,
    query: ParsedUrlQuery = {}
  ): Promise<string | null> {
    return this.getStaticHTML((ctx) => this.renderErrorToResponse(ctx, err), {
      req,
      res,
      pathname,
      query,
    })
  }

  protected getCacheFilesystem(): CacheFs {
    return {
      readFile: () => Promise.resolve(''),
      readFileSync: () => '',
      writeFile: () => Promise.resolve(),
      mkdir: () => Promise.resolve(),
      stat: () => Promise.resolve({ mtime: new Date() }),
    }
  }

  protected async getFallbackErrorComponents(): Promise<LoadComponentsReturnType | null> {
    // The development server will provide an implementation for this
    return null
  }

  public async render404(
    req: BaseNextRequest,
    res: BaseNextResponse,
    parsedUrl?: NextUrlWithParsedQuery,
    setHeaders = true
  ): Promise<void> {
    const { pathname, query }: NextUrlWithParsedQuery = parsedUrl
      ? parsedUrl
      : parseUrl(req.url!, true)

    if (this.nextConfig.i18n) {
      query.__nextLocale =
        query.__nextLocale || this.nextConfig.i18n.defaultLocale
      query.__nextDefaultLocale =
        query.__nextDefaultLocale || this.nextConfig.i18n.defaultLocale
    }

    res.statusCode = 404
    return this.renderError(null, req, res, pathname!, query, setHeaders)
  }

  protected get _isLikeServerless(): boolean {
    return isTargetLikeServerless(this.nextConfig.target)
  }
}

export function prepareServerlessUrl(
  req: BaseNextRequest,
  query: ParsedUrlQuery
): void {
  const curUrl = parseUrl(req.url!, true)
  req.url = formatUrl({
    ...curUrl,
    search: undefined,
    query: {
      ...curUrl.query,
      ...query,
    },
  })
}

export { stringifyQuery } from './server-route-utils'

class NoFallbackError extends Error {}

// Internal wrapper around build errors at development
// time, to prevent us from propagating or logging them
export class WrappedBuildError extends Error {
  innerError: Error

  constructor(innerError: Error) {
    super()
    this.innerError = innerError
  }
}

type ResponsePayload = {
  type: 'html' | 'json'
  body: RenderResult
  revalidateOptions?: any
}<|MERGE_RESOLUTION|>--- conflicted
+++ resolved
@@ -1,9 +1,4 @@
-<<<<<<< HEAD
-import type { CustomRoutes, Header } from '../lib/load-custom-routes'
-=======
-import type { __ApiPreviewProps } from './api-utils'
 import type { CustomRoutes } from '../lib/load-custom-routes'
->>>>>>> 1821bdea
 import type { DomainLocale } from './config'
 import type { DynamicRoutes, PageChecker, Params, Route } from './router'
 import type { FontManifest } from './font-utils'
@@ -39,20 +34,12 @@
 } from '../shared/lib/router/utils'
 import * as envConfig from '../shared/lib/runtime-config'
 import { DecodeError, normalizeRepeatedSlashes } from '../shared/lib/utils'
-<<<<<<< HEAD
 import {
-  setLazyProp,
-  getCookieParser,
-  tryGetPreviewData,
   __ApiPreviewProps,
   checkIsManualRevalidate,
 } from './api-utils'
-import { isTargetLikeServerless } from './config'
-import pathMatch from '../shared/lib/router/utils/path-match'
-=======
 import { setLazyProp, getCookieParser, tryGetPreviewData } from './api-utils'
 import { isTargetLikeServerless } from './utils'
->>>>>>> 1821bdea
 import Router, { replaceBasePath, route } from './router'
 import { PayloadOptions, setRevalidateHeaders } from './send-payload'
 import { IncrementalCache } from './incremental-cache'
