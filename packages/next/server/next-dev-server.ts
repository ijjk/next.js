--- conflicted
+++ resolved
@@ -30,11 +30,7 @@
 import ErrorDebug from './error-debug'
 import HotReloader from './hot-reloader'
 import { findPageFile } from './lib/find-page-file'
-<<<<<<< HEAD
-import checkCustomRoutes from '../lib/check-custom-routes'
 import checkLockFile from '../lib/check-lock-file'
-=======
->>>>>>> 0b12e2e8
 
 if (typeof React.Suspense === 'undefined') {
   throw new Error(
