import type { CacheFs } from '../shared/lib/utils'

import LRUCache from 'next/dist/compiled/lru-cache'
import path from 'path'
import { PrerenderManifest } from '../build'
<<<<<<< HEAD
import { PRERENDER_MANIFEST } from '../shared/lib/constants'
import { Revalidate } from '../types'
=======
>>>>>>> 1821bdea
import { normalizePagePath } from './normalize-page-path'

function toRoute(pathname: string): string {
  return pathname.replace(/\/$/, '').replace(/\/index$/, '') || '/'
}

interface CachedRedirectValue {
  kind: 'REDIRECT'
  props: Object
}

interface CachedPageValue {
  kind: 'PAGE'
  html: string
  pageData: Object
}

export type IncrementalCacheValue = CachedRedirectValue | CachedPageValue

type IncrementalCacheEntry = {
  curRevalidate?: Revalidate
  // milliseconds to revalidate after
  revalidateAfter: Revalidate
  isStale?: boolean
  value: IncrementalCacheValue | null
}

export class IncrementalCache {
  incrementalOptions: {
    flushToDisk?: boolean
    pagesDir?: string
    distDir?: string
    dev?: boolean
  }

  prerenderManifest: PrerenderManifest
  cache?: LRUCache<string, IncrementalCacheEntry>
  locales?: string[]
  fs: CacheFs

  constructor({
    fs,
    max,
    dev,
    distDir,
    pagesDir,
    flushToDisk,
    locales,
    getPrerenderManifest,
  }: {
    fs: CacheFs
    dev: boolean
    max?: number
    distDir: string
    pagesDir: string
    flushToDisk?: boolean
    locales?: string[]
    getPrerenderManifest: () => PrerenderManifest
  }) {
    this.fs = fs
    this.incrementalOptions = {
      dev,
      distDir,
      pagesDir,
      flushToDisk:
        !dev && (typeof flushToDisk !== 'undefined' ? flushToDisk : true),
    }
    this.locales = locales
    this.prerenderManifest = getPrerenderManifest()

    if (process.env.__NEXT_TEST_MAX_ISR_CACHE) {
      // Allow cache size to be overridden for testing purposes
      max = parseInt(process.env.__NEXT_TEST_MAX_ISR_CACHE, 10)
    }

    if (max) {
      this.cache = new LRUCache({
        max,
        length({ value }) {
          if (!value || value.kind === 'REDIRECT') return 25
          // rough estimate of size of cache value
          return value.html.length + JSON.stringify(value.pageData).length
        },
      })
    }
  }

  private getSeedPath(pathname: string, ext: string): string {
    return path.join(this.incrementalOptions.pagesDir!, `${pathname}.${ext}`)
  }

  private calculateRevalidate(pathname: string, fromTime: number): Revalidate {
    pathname = toRoute(pathname)

    // in development we don't have a prerender-manifest
    // and default to always revalidating to allow easier debugging
    if (this.incrementalOptions.dev) return new Date().getTime() - 1000

    const { initialRevalidateSeconds } = this.prerenderManifest.routes[
      pathname
    ] || {
      initialRevalidateSeconds: 1,
    }
    const revalidateAfter =
      typeof initialRevalidateSeconds === 'number'
        ? initialRevalidateSeconds * 1000 + fromTime
        : initialRevalidateSeconds

    return revalidateAfter
  }

  getFallback(page: string): Promise<string> {
    page = normalizePagePath(page)
    return this.fs.readFile(this.getSeedPath(page, 'html'))
  }

  // get data from cache if available
  async get(pathname: string): Promise<IncrementalCacheEntry | null> {
    if (this.incrementalOptions.dev) return null
    pathname = normalizePagePath(pathname)

    let data = this.cache && this.cache.get(pathname)

    // let's check the disk for seed data
    if (!data) {
      if (this.prerenderManifest.notFoundRoutes.includes(pathname)) {
        const now = Date.now()
        const revalidateAfter = this.calculateRevalidate(pathname, now)
        data = {
          value: null,
          revalidateAfter:
            typeof revalidateAfter === 'number' ? now : revalidateAfter,
        }
      }

      try {
        const htmlPath = this.getSeedPath(pathname, 'html')
        const jsonPath = this.getSeedPath(pathname, 'json')
        const html = await this.fs.readFile(htmlPath)
        const pageData = JSON.parse(await this.fs.readFile(jsonPath))
        const { mtime } = await this.fs.stat(htmlPath)

        data = {
          revalidateAfter: this.calculateRevalidate(pathname, mtime.getTime()),
          value: {
            kind: 'PAGE',
            html,
            pageData,
          },
        }
        if (this.cache) {
          this.cache.set(pathname, data)
        }
      } catch (_) {
        // unable to get data from disk
      }
    }
    if (!data) {
      return null
    }

    if (
      data &&
      data.revalidateAfter !== false &&
      data.revalidateAfter < new Date().getTime()
    ) {
      data.isStale = true
    }

    const manifestPath = toRoute(pathname)
    const manifestEntry = this.prerenderManifest.routes[manifestPath]

    if (data && manifestEntry) {
      data.curRevalidate = manifestEntry.initialRevalidateSeconds
    }
    return data
  }

  // populate the incremental cache with new data
  async set(
    pathname: string,
    data: IncrementalCacheValue | null,
    revalidateSeconds?: Revalidate
  ) {
    if (this.incrementalOptions.dev) return
    if (typeof revalidateSeconds !== 'undefined') {
      // TODO: Update this to not mutate the manifest from the
      // build.
      this.prerenderManifest.routes[pathname] = {
        dataRoute: path.posix.join(
          '/_next/data',
          `${normalizePagePath(pathname)}.json`
        ),
        srcRoute: null, // FIXME: provide actual source route, however, when dynamically appending it doesn't really matter
        initialRevalidateSeconds: revalidateSeconds,
      }
    }

    pathname = normalizePagePath(pathname)
    if (this.cache) {
      this.cache.set(pathname, {
        revalidateAfter: this.calculateRevalidate(
          pathname,
          new Date().getTime()
        ),
        value: data,
      })
    }

    // TODO: This option needs to cease to exist unless it stops mutating the
    // `next build` output's manifest.
    if (this.incrementalOptions.flushToDisk && data?.kind === 'PAGE') {
      try {
        const seedHtmlPath = this.getSeedPath(pathname, 'html')
        const seedJsonPath = this.getSeedPath(pathname, 'json')
        await this.fs.mkdir(path.dirname(seedHtmlPath))
        await this.fs.writeFile(seedHtmlPath, data.html)
        await this.fs.writeFile(seedJsonPath, JSON.stringify(data.pageData))
      } catch (error) {
        // failed to flush to disk
        console.warn('Failed to update prerender files for', pathname, error)
      }
    }
  }
}<|MERGE_RESOLUTION|>--- conflicted
+++ resolved
@@ -3,11 +3,7 @@
 import LRUCache from 'next/dist/compiled/lru-cache'
 import path from 'path'
 import { PrerenderManifest } from '../build'
-<<<<<<< HEAD
-import { PRERENDER_MANIFEST } from '../shared/lib/constants'
 import { Revalidate } from '../types'
-=======
->>>>>>> 1821bdea
 import { normalizePagePath } from './normalize-page-path'
 
 function toRoute(pathname: string): string {
