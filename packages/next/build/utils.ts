import type { NextConfigComplete } from '../server/config-shared'

import '../server/node-polyfill-fetch'
import loadRequireHook from '../build/webpack/require-hook'
import chalk from 'next/dist/compiled/chalk'
import getGzipSize from 'next/dist/compiled/gzip-size'
import textTable from 'next/dist/compiled/text-table'
import path from 'path'
import { promises as fs } from 'fs'
import { isValidElementType } from 'next/dist/compiled/react-is'
import stripAnsi from 'next/dist/compiled/strip-ansi'
import {
  Redirect,
  Rewrite,
  Header,
  CustomRoutes,
} from '../lib/load-custom-routes'
import {
  SSG_GET_INITIAL_PROPS_CONFLICT,
  SERVER_PROPS_GET_INIT_PROPS_CONFLICT,
  SERVER_PROPS_SSG_CONFLICT,
  MIDDLEWARE_FILENAME,
  SERVER_RUNTIME,
} from '../lib/constants'
import prettyBytes from '../lib/pretty-bytes'
import { getRouteRegex } from '../shared/lib/router/utils/route-regex'
import { getRouteMatcher } from '../shared/lib/router/utils/route-matcher'
import { isDynamicRoute } from '../shared/lib/router/utils/is-dynamic'
import escapePathDelimiters from '../shared/lib/router/utils/escape-path-delimiters'
import { findPageFile } from '../server/lib/find-page-file'
import { GetStaticPaths, PageConfig, ServerRuntime } from 'next/types'
import { BuildManifest } from '../server/get-page-files'
import { removeTrailingSlash } from '../shared/lib/router/utils/remove-trailing-slash'
import { UnwrapPromise } from '../lib/coalesced-function'
import { normalizeLocalePath } from '../shared/lib/i18n/normalize-locale-path'
import * as Log from './output/log'
import {
  loadComponents,
  LoadComponentsReturnType,
} from '../server/load-components'
import { trace } from '../trace'
import { setHttpAgentOptions } from '../server/config'
import { recursiveDelete } from '../lib/recursive-delete'
import { Sema } from 'next/dist/compiled/async-sema'
import { MiddlewareManifest } from './webpack/plugins/middleware-plugin'
import { denormalizePagePath } from '../shared/lib/page-path/denormalize-page-path'
import { normalizePagePath } from '../shared/lib/page-path/normalize-page-path'
import { AppBuildManifest } from './webpack/plugins/app-build-manifest-plugin'
import { getRuntimeContext } from '../server/web/sandbox'

export type ROUTER_TYPE = 'pages' | 'app'

const RESERVED_PAGE = /^\/(_app|_error|_document|api(\/|$))/
const fileGzipStats: { [k: string]: Promise<number> | undefined } = {}
const fsStatGzip = (file: string) => {
  const cached = fileGzipStats[file]
  if (cached) return cached
  return (fileGzipStats[file] = getGzipSize.file(file))
}

const fileSize = async (file: string) => (await fs.stat(file)).size

const fileStats: { [k: string]: Promise<number> | undefined } = {}
const fsStat = (file: string) => {
  const cached = fileStats[file]
  if (cached) return cached
  return (fileStats[file] = fileSize(file))
}

loadRequireHook()

export function unique<T>(main: ReadonlyArray<T>, sub: ReadonlyArray<T>): T[] {
  return [...new Set([...main, ...sub])]
}

export function difference<T>(
  main: ReadonlyArray<T> | ReadonlySet<T>,
  sub: ReadonlyArray<T> | ReadonlySet<T>
): T[] {
  const a = new Set(main)
  const b = new Set(sub)
  return [...a].filter((x) => !b.has(x))
}

/**
 * Return an array of the items shared by both arrays.
 */
function intersect<T>(main: ReadonlyArray<T>, sub: ReadonlyArray<T>): T[] {
  const a = new Set(main)
  const b = new Set(sub)
  return [...new Set([...a].filter((x) => b.has(x)))]
}

function sum(a: ReadonlyArray<number>): number {
  return a.reduce((size, stat) => size + stat, 0)
}

function denormalizeAppPagePath(page: string): string {
  return page + '/page'
}

type ComputeFilesGroup = {
  files: ReadonlyArray<string>
  size: {
    total: number
  }
}

type ComputeFilesManifest = {
  unique: ComputeFilesGroup
  common: ComputeFilesGroup
}

type ComputeFilesManifestResult = {
  router: {
    pages: ComputeFilesManifest
    app?: ComputeFilesManifest
  }
  sizes: Map<string, number>
}

let cachedBuildManifest: BuildManifest | undefined
let cachedAppBuildManifest: AppBuildManifest | undefined

let lastCompute: ComputeFilesManifestResult | undefined
let lastComputePageInfo: boolean | undefined

export async function computeFromManifest(
  manifests: {
    build: BuildManifest
    app?: AppBuildManifest
  },
  distPath: string,
  gzipSize: boolean = true,
  pageInfos?: Map<string, PageInfo>
): Promise<ComputeFilesManifestResult> {
  if (
    Object.is(cachedBuildManifest, manifests.build) &&
    lastComputePageInfo === !!pageInfos &&
    Object.is(cachedAppBuildManifest, manifests.app)
  ) {
    return lastCompute!
  }

  // Determine the files that are in pages and app and count them, this will
  // tell us if they are unique or common.

  const countBuildFiles = (
    map: Map<string, number>,
    key: string,
    manifest: Record<string, ReadonlyArray<string>>
  ) => {
    for (const file of manifest[key]) {
      if (key === '/_app') {
        map.set(file, Infinity)
      } else if (map.has(file)) {
        map.set(file, map.get(file)! + 1)
      } else {
        map.set(file, 1)
      }
    }
  }

  const files: {
    pages: {
      each: Map<string, number>
      expected: number
    }
    app?: {
      each: Map<string, number>
      expected: number
    }
  } = {
    pages: { each: new Map(), expected: 0 },
  }

  for (const key in manifests.build.pages) {
    if (pageInfos) {
      const pageInfo = pageInfos.get(key)
      // don't include AMP pages since they don't rely on shared bundles
      // AMP First pages are not under the pageInfos key
      if (pageInfo?.isHybridAmp) {
        continue
      }
    }

    files.pages.expected++
    countBuildFiles(files.pages.each, key, manifests.build.pages)
  }

  // Collect the build files form the app manifest.
  if (manifests.app?.pages) {
    files.app = { each: new Map<string, number>(), expected: 0 }

    for (const key in manifests.app.pages) {
      files.app.expected++
      countBuildFiles(files.app.each, key, manifests.app.pages)
    }
  }

  const getSize = gzipSize ? fsStatGzip : fsStat
  const stats = new Map<string, number>()

  // For all of the files in the pages and app manifests, compute the file size
  // at once.

  await Promise.all(
    [
      ...new Set<string>([
        ...files.pages.each.keys(),
        ...(files.app?.each.keys() ?? []),
      ]),
    ].map(async (f) => {
      try {
        // Add the file size to the stats.
        stats.set(f, await getSize(path.join(distPath, f)))
      } catch {}
    })
  )

  const groupFiles = async (listing: {
    each: Map<string, number>
    expected: number
  }): Promise<ComputeFilesManifest> => {
    const entries = [...listing.each.entries()]

    const shapeGroup = (group: [string, number][]): ComputeFilesGroup =>
      group.reduce(
        (acc, [f]) => {
          acc.files.push(f)

          const size = stats.get(f)
          if (typeof size === 'number') {
            acc.size.total += size
          }

          return acc
        },
        {
          files: [] as string[],
          size: {
            total: 0,
          },
        }
      )

    return {
      unique: shapeGroup(entries.filter(([, len]) => len === 1)),
      common: shapeGroup(
        entries.filter(
          ([, len]) => len === listing.expected || len === Infinity
        )
      ),
    }
  }

  lastCompute = {
    router: {
      pages: await groupFiles(files.pages),
      app: files.app ? await groupFiles(files.app) : undefined,
    },
    sizes: stats,
  }

  cachedBuildManifest = manifests.build
  cachedAppBuildManifest = manifests.app
  lastComputePageInfo = !!pageInfos
  return lastCompute!
}

export function isMiddlewareFilename(file?: string) {
  return file === MIDDLEWARE_FILENAME || file === `src/${MIDDLEWARE_FILENAME}`
}

export interface PageInfo {
  isHybridAmp?: boolean
  size: number
  totalSize: number
  static: boolean
  isSsg: boolean
  ssgPageRoutes: string[] | null
  initialRevalidateSeconds: number | false
  pageDuration: number | undefined
  ssgPageDurations: number[] | undefined
  runtime: ServerRuntime
}

export async function printTreeView(
  lists: {
    pages: ReadonlyArray<string>
    app?: ReadonlyArray<string>
  },
  pageInfos: Map<string, PageInfo>,
  serverless: boolean,
  {
    distPath,
    buildId,
    pagesDir,
    pageExtensions,
    buildManifest,
    appBuildManifest,
    middlewareManifest,
    useStatic404,
    gzipSize = true,
  }: {
    distPath: string
    buildId: string
    pagesDir?: string
    pageExtensions: string[]
    buildManifest: BuildManifest
    appBuildManifest?: AppBuildManifest
    middlewareManifest: MiddlewareManifest
    useStatic404: boolean
    gzipSize?: boolean
  }
) {
  const getPrettySize = (_size: number): string => {
    const size = prettyBytes(_size)
    // green for 0-130kb
    if (_size < 130 * 1000) return chalk.green(size)
    // yellow for 130-170kb
    if (_size < 170 * 1000) return chalk.yellow(size)
    // red for >= 170kb
    return chalk.red.bold(size)
  }

  const MIN_DURATION = 300
  const getPrettyDuration = (_duration: number): string => {
    const duration = `${_duration} ms`
    // green for 300-1000ms
    if (_duration < 1000) return chalk.green(duration)
    // yellow for 1000-2000ms
    if (_duration < 2000) return chalk.yellow(duration)
    // red for >= 2000ms
    return chalk.red.bold(duration)
  }

  const getCleanName = (fileName: string) =>
    fileName
      // Trim off `static/`
      .replace(/^static\//, '')
      // Re-add `static/` for root files
      .replace(/^<buildId>/, 'static')
      // Remove file hash
      .replace(/(?:^|[.-])([0-9a-z]{6})[0-9a-z]{14}(?=\.)/, '.$1')

  // Check if we have a custom app.
  const hasCustomApp =
    pagesDir && (await findPageFile(pagesDir, '/_app', pageExtensions, false))

  const filterAndSortList = (list: ReadonlyArray<string>) =>
    list
      .slice()
      .filter(
        (e) =>
          !(
            e === '/_document' ||
            e === '/_error' ||
            (!hasCustomApp && e === '/_app')
          )
      )
      .sort((a, b) => a.localeCompare(b))

  // Collect all the symbols we use so we can print the icons out.
  const usedSymbols = new Set()

  const messages: [string, string, string][] = []

  const stats = await computeFromManifest(
    { build: buildManifest, app: appBuildManifest },
    distPath,
    gzipSize,
    pageInfos
  )

  const printFileTree = async ({
    list,
    routerType,
  }: {
    list: ReadonlyArray<string>
    routerType: ROUTER_TYPE
  }) => {
    messages.push(
      [
        routerType === 'app' ? 'Route (app)' : 'Route (pages)',
        'Size',
        'First Load JS',
      ].map((entry) => chalk.underline(entry)) as [string, string, string]
    )

    filterAndSortList(list).forEach((item, i, arr) => {
      const border =
        i === 0
          ? arr.length === 1
            ? '─'
            : '┌'
          : i === arr.length - 1
          ? '└'
          : '├'

      const pageInfo = pageInfos.get(item)
      const ampFirst = buildManifest.ampFirstPages.includes(item)
      const totalDuration =
        (pageInfo?.pageDuration || 0) +
        (pageInfo?.ssgPageDurations?.reduce((a, b) => a + (b || 0), 0) || 0)

      const symbol =
        routerType === 'app' || item === '/_app' || item === '/_app.server'
          ? ' '
          : pageInfo?.static
          ? '○'
          : pageInfo?.isSsg
          ? '●'
          : pageInfo?.runtime === SERVER_RUNTIME.edge
          ? 'ℇ'
          : 'λ'

      usedSymbols.add(symbol)

      if (pageInfo?.initialRevalidateSeconds) usedSymbols.add('ISR')

      messages.push([
        `${border} ${routerType === 'pages' ? `${symbol} ` : ''}${
          pageInfo?.initialRevalidateSeconds
            ? `${item} (ISR: ${pageInfo?.initialRevalidateSeconds} Seconds)`
            : item
        }${
          totalDuration > MIN_DURATION
            ? ` (${getPrettyDuration(totalDuration)})`
            : ''
        }`,
        pageInfo
          ? ampFirst
            ? chalk.cyan('AMP')
            : pageInfo.size >= 0
            ? prettyBytes(pageInfo.size)
            : ''
          : '',
        pageInfo
          ? ampFirst
            ? chalk.cyan('AMP')
            : pageInfo.size >= 0
            ? getPrettySize(pageInfo.totalSize)
            : ''
          : '',
      ])

      const uniqueCssFiles =
        buildManifest.pages[item]?.filter(
          (file) =>
            file.endsWith('.css') &&
            stats.router[routerType]?.unique.files.includes(file)
        ) || []

      if (uniqueCssFiles.length > 0) {
        const contSymbol = i === arr.length - 1 ? ' ' : '├'

        uniqueCssFiles.forEach((file, index, { length }) => {
          const innerSymbol = index === length - 1 ? '└' : '├'
          const size = stats.sizes.get(file)
          messages.push([
            `${contSymbol}   ${innerSymbol} ${getCleanName(file)}`,
            typeof size === 'number' ? prettyBytes(size) : '',
            '',
          ])
        })
      }

      if (pageInfo?.ssgPageRoutes?.length) {
        const totalRoutes = pageInfo.ssgPageRoutes.length
        const contSymbol = i === arr.length - 1 ? ' ' : '├'

        let routes: { route: string; duration: number; avgDuration?: number }[]
        if (
          pageInfo.ssgPageDurations &&
          pageInfo.ssgPageDurations.some((d) => d > MIN_DURATION)
        ) {
          const previewPages = totalRoutes === 8 ? 8 : Math.min(totalRoutes, 7)
          const routesWithDuration = pageInfo.ssgPageRoutes
            .map((route, idx) => ({
              route,
              duration: pageInfo.ssgPageDurations![idx] || 0,
            }))
            .sort(({ duration: a }, { duration: b }) =>
              // Sort by duration
              // keep too small durations in original order at the end
              a <= MIN_DURATION && b <= MIN_DURATION ? 0 : b - a
            )
          routes = routesWithDuration.slice(0, previewPages)
          const remainingRoutes = routesWithDuration.slice(previewPages)
          if (remainingRoutes.length) {
            const remaining = remainingRoutes.length
            const avgDuration = Math.round(
              remainingRoutes.reduce(
                (total, { duration }) => total + duration,
                0
              ) / remainingRoutes.length
            )
            routes.push({
              route: `[+${remaining} more paths]`,
              duration: 0,
              avgDuration,
            })
          }
        } else {
          const previewPages = totalRoutes === 4 ? 4 : Math.min(totalRoutes, 3)
          routes = pageInfo.ssgPageRoutes
            .slice(0, previewPages)
            .map((route) => ({ route, duration: 0 }))
          if (totalRoutes > previewPages) {
            const remaining = totalRoutes - previewPages
            routes.push({ route: `[+${remaining} more paths]`, duration: 0 })
          }
        }

        routes.forEach(
          ({ route, duration, avgDuration }, index, { length }) => {
            const innerSymbol = index === length - 1 ? '└' : '├'
            messages.push([
              `${contSymbol}   ${innerSymbol} ${route}${
                duration > MIN_DURATION
                  ? ` (${getPrettyDuration(duration)})`
                  : ''
              }${
                avgDuration && avgDuration > MIN_DURATION
                  ? ` (avg ${getPrettyDuration(avgDuration)})`
                  : ''
              }`,
              '',
              '',
            ])
          }
        )
      }
    })

    const sharedFilesSize = stats.router[routerType]?.common.size.total
    const sharedFiles = stats.router[routerType]?.common.files ?? []

    messages.push([
      '+ First Load JS shared by all',
      typeof sharedFilesSize === 'number' ? getPrettySize(sharedFilesSize) : '',
      '',
    ])
    const sharedCssFiles: string[] = []
    ;[
      ...sharedFiles
        .filter((file) => {
          if (file.endsWith('.css')) {
            sharedCssFiles.push(file)
            return false
          }
          return true
        })
        .map((e) => e.replace(buildId, '<buildId>'))
        .sort(),
      ...sharedCssFiles.map((e) => e.replace(buildId, '<buildId>')).sort(),
    ].forEach((fileName, index, { length }) => {
      const innerSymbol = index === length - 1 ? '└' : '├'

      const originalName = fileName.replace('<buildId>', buildId)
      const cleanName = getCleanName(fileName)
      const size = stats.sizes.get(originalName)

      messages.push([
        `  ${innerSymbol} ${cleanName}`,
        typeof size === 'number' ? prettyBytes(size) : '',
        '',
      ])
    })
  }

  // If enabled, then print the tree for the app directory.
  if (lists.app && stats.router.app) {
    await printFileTree({
      routerType: 'app',
      list: lists.app,
    })

    messages.push(['', '', ''])
  }

  pageInfos.set('/404', {
    ...(pageInfos.get('/404') || pageInfos.get('/_error')),
    static: useStatic404,
  } as any)

  if (!lists.pages.includes('/404')) {
    lists.pages = [...lists.pages, '/404']
  }

  // Print the tree view for the pages directory.
  await printFileTree({
    routerType: 'pages',
    list: lists.pages,
  })

  const middlewareInfo = middlewareManifest.middleware?.['/']
  if (middlewareInfo?.files.length > 0) {
    const middlewareSizes = await Promise.all(
      middlewareInfo.files
        .map((dep) => `${distPath}/${dep}`)
        .map(gzipSize ? fsStatGzip : fsStat)
    )

    messages.push(['', '', ''])
    messages.push(['ƒ Middleware', getPrettySize(sum(middlewareSizes)), ''])
  }

  console.log(
    textTable(messages, {
      align: ['l', 'l', 'r'],
      stringLength: (str) => stripAnsi(str).length,
    })
  )

  console.log()
  console.log(
    textTable(
      [
        usedSymbols.has('ℇ') && [
          'ℇ',
          '(Streaming)',
          `server-side renders with streaming (uses React 18 SSR streaming or Server Components)`,
        ],
        usedSymbols.has('λ') && [
          'λ',
          serverless ? '(Lambda)' : '(Server)',
          `server-side renders at runtime (uses ${chalk.cyan(
            'getInitialProps'
          )} or ${chalk.cyan('getServerSideProps')})`,
        ],
        usedSymbols.has('○') && [
          '○',
          '(Static)',
          'automatically rendered as static HTML (uses no initial props)',
        ],
        usedSymbols.has('●') && [
          '●',
          '(SSG)',
          `automatically generated as static HTML + JSON (uses ${chalk.cyan(
            'getStaticProps'
          )})`,
        ],
        usedSymbols.has('ISR') && [
          '',
          '(ISR)',
          `incremental static regeneration (uses revalidate in ${chalk.cyan(
            'getStaticProps'
          )})`,
        ],
      ].filter((x) => x) as [string, string, string][],
      {
        align: ['l', 'l', 'l'],
        stringLength: (str) => stripAnsi(str).length,
      }
    )
  )

  console.log()
}

export function printCustomRoutes({
  redirects,
  rewrites,
  headers,
}: CustomRoutes) {
  const printRoutes = (
    routes: Redirect[] | Rewrite[] | Header[],
    type: 'Redirects' | 'Rewrites' | 'Headers'
  ) => {
    const isRedirects = type === 'Redirects'
    const isHeaders = type === 'Headers'
    console.log(chalk.underline(type))
    console.log()

    /*
        ┌ source
        ├ permanent/statusCode
        └ destination
     */
    const routesStr = (routes as any[])
      .map((route: { source: string }) => {
        let routeStr = `┌ source: ${route.source}\n`

        if (!isHeaders) {
          const r = route as Rewrite
          routeStr += `${isRedirects ? '├' : '└'} destination: ${
            r.destination
          }\n`
        }
        if (isRedirects) {
          const r = route as Redirect
          routeStr += `└ ${
            r.statusCode
              ? `status: ${r.statusCode}`
              : `permanent: ${r.permanent}`
          }\n`
        }

        if (isHeaders) {
          const r = route as Header
          routeStr += `└ headers:\n`

          for (let i = 0; i < r.headers.length; i++) {
            const header = r.headers[i]
            const last = i === headers.length - 1

            routeStr += `  ${last ? '└' : '├'} ${header.key}: ${header.value}\n`
          }
        }

        return routeStr
      })
      .join('\n')

    console.log(routesStr, '\n')
  }

  if (redirects.length) {
    printRoutes(redirects, 'Redirects')
  }
  if (headers.length) {
    printRoutes(headers, 'Headers')
  }

  const combinedRewrites = [
    ...rewrites.beforeFiles,
    ...rewrites.afterFiles,
    ...rewrites.fallback,
  ]
  if (combinedRewrites.length) {
    printRoutes(combinedRewrites, 'Rewrites')
  }
}

export async function getJsPageSizeInKb(
  routerType: ROUTER_TYPE,
  page: string,
  distPath: string,
  buildManifest: BuildManifest,
  appBuildManifest?: AppBuildManifest,
  gzipSize: boolean = true,
  cachedStats?: ComputeFilesManifestResult
): Promise<[number, number]> {
  const pageManifest = routerType === 'pages' ? buildManifest : appBuildManifest
  if (!pageManifest) {
    throw new Error('expected appBuildManifest with an "app" pageType')
  }

  // If stats was not provided, then compute it again.
  const stats =
    cachedStats ??
    (await computeFromManifest(
      { build: buildManifest, app: appBuildManifest },
      distPath,
      gzipSize
    ))

  const pageData = stats.router[routerType]
  if (!pageData) {
    // This error shouldn't happen and represents an error in Next.js.
    throw new Error('expected "app" manifest data with an "app" pageType')
  }

  const pagePath =
    routerType === 'pages'
      ? denormalizePagePath(page)
      : denormalizeAppPagePath(page)

  const fnFilterJs = (entry: string) => entry.endsWith('.js')

  const pageFiles = (pageManifest.pages[pagePath] ?? []).filter(fnFilterJs)
  const appFiles = (pageManifest.pages['/_app'] ?? []).filter(fnFilterJs)

  const fnMapRealPath = (dep: string) => `${distPath}/${dep}`

  const allFilesReal = unique(pageFiles, appFiles).map(fnMapRealPath)
  const selfFilesReal = difference(
    // Find the files shared by the pages files and the unique files...
    intersect(pageFiles, pageData.unique.files),
    // but without the common files.
    pageData.common.files
  ).map(fnMapRealPath)

  const getSize = gzipSize ? fsStatGzip : fsStat

  // Try to get the file size from the page data if available, otherwise do a
  // raw compute.
  const getCachedSize = async (file: string) => {
    const key = file.slice(distPath.length + 1)
    const size: number | undefined = stats.sizes.get(key)

    // If the size wasn't in the stats bundle, then get it from the file
    // directly.
    if (typeof size !== 'number') {
      return getSize(file)
    }

    return size
  }

  try {
    // Doesn't use `Promise.all`, as we'd double compute duplicate files. This
    // function is memoized, so the second one will instantly resolve.
    const allFilesSize = sum(await Promise.all(allFilesReal.map(getCachedSize)))
    const selfFilesSize = sum(
      await Promise.all(selfFilesReal.map(getCachedSize))
    )

    return [selfFilesSize, allFilesSize]
  } catch {}
  return [-1, -1]
}

export async function buildStaticPaths({
  page,
  getStaticPaths,
  staticPathsResult,
  configFileName,
  locales,
  defaultLocale,
}: {
  page: string
  getStaticPaths?: GetStaticPaths
  staticPathsResult?: UnwrapPromise<ReturnType<GetStaticPaths>>
  configFileName: string
  locales?: string[]
  defaultLocale?: string
}): Promise<
  Omit<UnwrapPromise<ReturnType<GetStaticPaths>>, 'paths'> & {
    paths: string[]
    encodedPaths: string[]
  }
> {
  console.error({ getStaticPaths, page })
  const prerenderPaths = new Set<string>()
  const encodedPrerenderPaths = new Set<string>()
  const _routeRegex = getRouteRegex(page)
  const _routeMatcher = getRouteMatcher(_routeRegex)

  // Get the default list of allowed params.
  const _validParamKeys = Object.keys(_routeMatcher(page))

  if (!staticPathsResult) {
    if (getStaticPaths) {
      staticPathsResult = await getStaticPaths({ locales, defaultLocale })
    } else {
      throw new Error(
        `invariant: attempted to buildStaticPaths without "staticPathsResult" or "getStaticPaths" ${page}`
      )
    }
  }

  const expectedReturnVal =
    `Expected: { paths: [], fallback: boolean }\n` +
    `See here for more info: https://nextjs.org/docs/messages/invalid-getstaticpaths-value`

  if (
    !staticPathsResult ||
    typeof staticPathsResult !== 'object' ||
    Array.isArray(staticPathsResult)
  ) {
    throw new Error(
      `Invalid value returned from getStaticPaths in ${page}. Received ${typeof staticPathsResult} ${expectedReturnVal}`
    )
  }

  const invalidStaticPathKeys = Object.keys(staticPathsResult).filter(
    (key) => !(key === 'paths' || key === 'fallback')
  )

  if (invalidStaticPathKeys.length > 0) {
    throw new Error(
      `Extra keys returned from getStaticPaths in ${page} (${invalidStaticPathKeys.join(
        ', '
      )}) ${expectedReturnVal}`
    )
  }

  if (
    !(
      typeof staticPathsResult.fallback === 'boolean' ||
      staticPathsResult.fallback === 'blocking'
    )
  ) {
    throw new Error(
      `The \`fallback\` key must be returned from getStaticPaths in ${page}.\n` +
        expectedReturnVal
    )
  }

  const toPrerender = staticPathsResult.paths

  if (!Array.isArray(toPrerender)) {
    throw new Error(
      `Invalid \`paths\` value returned from getStaticPaths in ${page}.\n` +
        `\`paths\` must be an array of strings or objects of shape { params: [key: string]: string }`
    )
  }

  toPrerender.forEach((entry) => {
    // For a string-provided path, we must make sure it matches the dynamic
    // route.
    if (typeof entry === 'string') {
      entry = removeTrailingSlash(entry)

      const localePathResult = normalizeLocalePath(entry, locales)
      let cleanedEntry = entry

      if (localePathResult.detectedLocale) {
        cleanedEntry = entry.slice(localePathResult.detectedLocale.length + 1)
      } else if (defaultLocale) {
        entry = `/${defaultLocale}${entry}`
      }

      const result = _routeMatcher(cleanedEntry)
      if (!result) {
        throw new Error(
          `The provided path \`${cleanedEntry}\` does not match the page: \`${page}\`.`
        )
      }

      // If leveraging the string paths variant the entry should already be
      // encoded so we decode the segments ensuring we only escape path
      // delimiters
      prerenderPaths.add(
        entry
          .split('/')
          .map((segment) =>
            escapePathDelimiters(decodeURIComponent(segment), true)
          )
          .join('/')
      )
      encodedPrerenderPaths.add(entry)
    }
    // For the object-provided path, we must make sure it specifies all
    // required keys.
    else {
      const invalidKeys = Object.keys(entry).filter(
        (key) => key !== 'params' && key !== 'locale'
      )

      if (invalidKeys.length) {
        throw new Error(
          `Additional keys were returned from \`getStaticPaths\` in page "${page}". ` +
            `URL Parameters intended for this dynamic route must be nested under the \`params\` key, i.e.:` +
            `\n\n\treturn { params: { ${_validParamKeys
              .map((k) => `${k}: ...`)
              .join(', ')} } }` +
            `\n\nKeys that need to be moved: ${invalidKeys.join(', ')}.\n`
        )
      }

      const { params = {} } = entry
      let builtPage = page
      let encodedBuiltPage = page

      _validParamKeys.forEach((validParamKey) => {
        const { repeat, optional } = _routeRegex.groups[validParamKey]
        let paramValue = params[validParamKey]
        if (
          optional &&
          params.hasOwnProperty(validParamKey) &&
          (paramValue === null ||
            paramValue === undefined ||
            (paramValue as any) === false)
        ) {
          paramValue = []
        }
        if (
          (repeat && !Array.isArray(paramValue)) ||
          (!repeat && typeof paramValue !== 'string')
        ) {
          throw new Error(
            `A required parameter (${validParamKey}) was not provided as ${
              repeat ? 'an array' : 'a string'
            } in getStaticPaths for ${page}`
          )
        }
        let replaced = `[${repeat ? '...' : ''}${validParamKey}]`
        if (optional) {
          replaced = `[${replaced}]`
        }
        builtPage = builtPage
          .replace(
            replaced,
            repeat
              ? (paramValue as string[])
                  .map((segment) => escapePathDelimiters(segment, true))
                  .join('/')
              : escapePathDelimiters(paramValue as string, true)
          )
          .replace(/(?!^)\/$/, '')

        encodedBuiltPage = encodedBuiltPage
          .replace(
            replaced,
            repeat
              ? (paramValue as string[]).map(encodeURIComponent).join('/')
              : encodeURIComponent(paramValue as string)
          )
          .replace(/(?!^)\/$/, '')
      })

      if (entry.locale && !locales?.includes(entry.locale)) {
        throw new Error(
          `Invalid locale returned from getStaticPaths for ${page}, the locale ${entry.locale} is not specified in ${configFileName}`
        )
      }
      const curLocale = entry.locale || defaultLocale || ''

      prerenderPaths.add(
        `${curLocale ? `/${curLocale}` : ''}${
          curLocale && builtPage === '/' ? '' : builtPage
        }`
      )
      encodedPrerenderPaths.add(
        `${curLocale ? `/${curLocale}` : ''}${
          curLocale && encodedBuiltPage === '/' ? '' : encodedBuiltPage
        }`
      )
    }
  })

  return {
    paths: [...prerenderPaths],
    fallback: staticPathsResult.fallback,
    encodedPaths: [...encodedPrerenderPaths],
  }
}

type AppConfig = {
  revalidate?: number | false
  dynamicParams?: true | false
  dynamic?: 'auto' | 'error' | 'force-static'
  fetchCache?: 'force-cache' | 'only-cache'
  preferredRegion?: string
}
type GenerateParams = Array<{
  config: AppConfig
  segmentPath: string
  getStaticPaths?: GetStaticPaths
  generateStaticParams?: any
  isLayout?: boolean
}>

export async function buildAppStaticPaths({
  tree,
  page,
  configFileName,
}: {
  tree: any
  page: string
  configFileName: string
}) {
  const collectGenerateParams = (
    segment: any,
    parentSegments: string[] = [],
    generateParams: GenerateParams = []
  ): GenerateParams => {
    if (!Array.isArray(segment)) return generateParams
    const isLayout = !!segment[2]?.layout
    const mod = isLayout ? segment[2]?.layout?.() : segment[2]?.page?.()

    const result = {
      isLayout,
      segmentPath: `/${parentSegments.join('/')}${
        segment[0] && parentSegments.length > 0 ? '/' : ''
      }${segment[0]}`,
      config: mod?.config,
      getStaticPaths: mod?.getStaticPaths,
      generateStaticParams: mod?.generateStaticParams,
    }

    if (segment[0]) {
      parentSegments.push(segment[0])
    }

    if (result.config || result.generateStaticParams || result.getStaticPaths) {
      generateParams.push(result)
    }
    return collectGenerateParams(
      segment[1]?.children,
      parentSegments,
      generateParams
    )
  }
  const generateParams = collectGenerateParams(tree)
  const pageEntry = generateParams[generateParams.length - 1]

  // if the page has legacy getStaticPaths we call it like normal
  if (pageEntry?.getStaticPaths) {
    return buildStaticPaths({
      page,
      configFileName,
      getStaticPaths: pageEntry.getStaticPaths,
    })
  } else {
    // if generateStaticParams is being used we iterate over them
    // collecting them from each level
    type Params = Array<Record<string, string | string[]>>
    let hadGenerateParams = false

    const buildParams = async (
      paramsItems: Params = [{}],
      idx = 0
    ): Promise<Params> => {
      const curGenerate = generateParams[idx]

      if (idx === generateParams.length) {
        return paramsItems
      }
      if (!curGenerate.generateStaticParams && idx < generateParams.length) {
        return buildParams(paramsItems, idx + 1)
      }
      hadGenerateParams = true

      const newParams = []

      for (const params of paramsItems) {
        const result = await curGenerate.generateStaticParams({ params })
        // TODO: validate the result is valid here or wait for
        // buildStaticPaths to validate?
        for (const item of result.params) {
          newParams.push({ ...params, ...item })
        }
      }

      if (idx < generateParams.length) {
        return buildParams(newParams, idx + 1)
      }
      return newParams
    }
    const builtParams = await buildParams()
    const fallback = !generateParams.some(
      // TODO: check complementary configs that can impact dynamicParams
      // behavior
      (generate) => generate.config?.dynamicParams === false
    )

    if (!hadGenerateParams) {
      return {
        paths: [],
        fallback: true,
        encodedPaths: [],
      }
    }

    return buildStaticPaths({
      staticPathsResult: {
        fallback,
        paths: builtParams.map((params) => ({ params })),
      },
      page,
      configFileName,
    })
  }
}

export async function isPageStatic({
  page,
  distDir,
  serverless,
  configFileName,
  runtimeEnvConfig,
  httpAgentOptions,
  locales,
  defaultLocale,
  parentId,
  pageRuntime,
  edgeInfo,
  pageType,
  hasServerComponents,
<<<<<<< HEAD
=======
  originalAppPath,
>>>>>>> 32fd4905
}: {
  page: string
  distDir: string
  serverless: boolean
  configFileName: string
  runtimeEnvConfig: any
  httpAgentOptions: NextConfigComplete['httpAgentOptions']
  locales?: string[]
  defaultLocale?: string
  parentId?: any
  edgeInfo?: any
  pageType?: 'pages' | 'app'
  pageRuntime: ServerRuntime
  hasServerComponents?: boolean
  originalAppPath?: string
}): Promise<{
  isStatic?: boolean
  isAmpOnly?: boolean
  isHybridAmp?: boolean
  hasServerProps?: boolean
  hasStaticProps?: boolean
  prerenderRoutes?: string[]
  encodedPrerenderRoutes?: string[]
  prerenderFallback?: boolean | 'blocking'
  isNextImageImported?: boolean
  traceIncludes?: string[]
  traceExcludes?: string[]
}> {
  const isPageStaticSpan = trace('is-page-static-utils', parentId)
  return isPageStaticSpan
    .traceAsyncFn(async () => {
      require('../shared/lib/runtime-config').setConfig(runtimeEnvConfig)
      setHttpAgentOptions(httpAgentOptions)

      let componentsResult: LoadComponentsReturnType
      let prerenderRoutes: Array<string> | undefined
      let encodedPrerenderRoutes: Array<string> | undefined
      let prerenderFallback: boolean | 'blocking' | undefined

      if (pageRuntime === SERVER_RUNTIME.edge) {
        const runtime = await getRuntimeContext({
          paths: edgeInfo.files.map((file: string) => path.join(distDir, file)),
          env: edgeInfo.env,
          edgeFunctionEntry: edgeInfo,
          name: edgeInfo.name,
          useCache: true,
          distDir,
        })
        const mod =
          runtime.context._ENTRIES[`middleware_${edgeInfo.name}`].ComponentMod

        componentsResult = {
          Component: mod.default,
          ComponentMod: mod,
          pageConfig: mod.config || {},
          // @ts-expect-error this is not needed during require
          buildManifest: {},
          reactLoadableManifest: {},
          getServerSideProps: mod.getServerSideProps,
          getStaticPaths: mod.getStaticPaths,
          getStaticProps: mod.getStaticProps,
        }
      } else {
        componentsResult = await loadComponents(
          distDir,
<<<<<<< HEAD
          page,
          serverless,
          !!hasServerComponents,
=======
          originalAppPath || page,
          serverless,
          hasServerComponents,
>>>>>>> 32fd4905
          pageType === 'app'
        )
      }
      const Comp = componentsResult.Component || {}
      let staticPathsResult:
        | UnwrapPromise<ReturnType<GetStaticPaths>>
        | undefined

      if (pageType === 'app') {
        if (isDynamicRoute(page)) {
          const tree = componentsResult.ComponentMod.tree
          ;({
            paths: prerenderRoutes,
            fallback: prerenderFallback,
            encodedPaths: encodedPrerenderRoutes,
          } = await buildAppStaticPaths({
            tree,
            page,
            configFileName,
          }))
        }
      } else {
        if (!Comp || !isValidElementType(Comp) || typeof Comp === 'string') {
          throw new Error('INVALID_DEFAULT_EXPORT')
        }
      }

      const hasGetInitialProps = !!(Comp as any).getInitialProps
      const hasStaticProps = !!componentsResult.getStaticProps
      const hasStaticPaths = !!componentsResult.getStaticPaths
      const hasServerProps = !!componentsResult.getServerSideProps
      const hasLegacyServerProps = !!(await componentsResult.ComponentMod
        .unstable_getServerProps)
      const hasLegacyStaticProps = !!(await componentsResult.ComponentMod
        .unstable_getStaticProps)
      const hasLegacyStaticPaths = !!(await componentsResult.ComponentMod
        .unstable_getStaticPaths)
      const hasLegacyStaticParams = !!(await componentsResult.ComponentMod
        .unstable_getStaticParams)

      if (hasLegacyStaticParams) {
        throw new Error(
          `unstable_getStaticParams was replaced with getStaticPaths. Please update your code.`
        )
      }

      if (hasLegacyStaticPaths) {
        throw new Error(
          `unstable_getStaticPaths was replaced with getStaticPaths. Please update your code.`
        )
      }

      if (hasLegacyStaticProps) {
        throw new Error(
          `unstable_getStaticProps was replaced with getStaticProps. Please update your code.`
        )
      }

      if (hasLegacyServerProps) {
        throw new Error(
          `unstable_getServerProps was replaced with getServerSideProps. Please update your code.`
        )
      }

      // A page cannot be prerendered _and_ define a data requirement. That's
      // contradictory!
      if (hasGetInitialProps && hasStaticProps) {
        throw new Error(SSG_GET_INITIAL_PROPS_CONFLICT)
      }

      if (hasGetInitialProps && hasServerProps) {
        throw new Error(SERVER_PROPS_GET_INIT_PROPS_CONFLICT)
      }

      if (hasStaticProps && hasServerProps) {
        throw new Error(SERVER_PROPS_SSG_CONFLICT)
      }

      const pageIsDynamic = isDynamicRoute(page)
      // A page cannot have static parameters if it is not a dynamic page.
      if (hasStaticProps && hasStaticPaths && !pageIsDynamic) {
        throw new Error(
          `getStaticPaths can only be used with dynamic pages, not '${page}'.` +
            `\nLearn more: https://nextjs.org/docs/routing/dynamic-routes`
        )
      }

      if (hasStaticProps && pageIsDynamic && !hasStaticPaths) {
        throw new Error(
          `getStaticPaths is required for dynamic SSG pages and is missing for '${page}'.` +
            `\nRead more: https://nextjs.org/docs/messages/invalid-getstaticpaths-value`
        )
      }

      if ((hasStaticProps && hasStaticPaths) || staticPathsResult) {
        ;({
          paths: prerenderRoutes,
          fallback: prerenderFallback,
          encodedPaths: encodedPrerenderRoutes,
        } = await buildStaticPaths({
          page,
          locales,
          defaultLocale,
          configFileName,
          staticPathsResult,
          getStaticPaths: componentsResult.getStaticPaths!,
        }))
      }

      const isNextImageImported = (global as any).__NEXT_IMAGE_IMPORTED
      const config: PageConfig = componentsResult.pageConfig
      return {
        isStatic: !hasStaticProps && !hasGetInitialProps && !hasServerProps,
        isHybridAmp: config.amp === 'hybrid',
        isAmpOnly: config.amp === true,
        prerenderRoutes,
        prerenderFallback,
        encodedPrerenderRoutes,
        hasStaticProps,
        hasServerProps,
        isNextImageImported,
        traceIncludes: config.unstable_includeFiles || [],
        traceExcludes: config.unstable_excludeFiles || [],
      }
    })
    .catch((err) => {
      if (err.message === 'INVALID_DEFAULT_EXPORT') {
        throw err
      }
      console.error(err)
      throw new Error(`Failed to collect page data for ${page}`)
    })
}

export async function hasCustomGetInitialProps(
  page: string,
  distDir: string,
  isLikeServerless: boolean,
  runtimeEnvConfig: any,
  checkingApp: boolean
): Promise<boolean> {
  require('../shared/lib/runtime-config').setConfig(runtimeEnvConfig)

  const components = await loadComponents(
    distDir,
    page,
    isLikeServerless,
    false,
    false
  )
  let mod = components.ComponentMod

  if (checkingApp) {
    mod = (await mod._app) || mod.default || mod
  } else {
    mod = mod.default || mod
  }
  mod = await mod
  return mod.getInitialProps !== mod.origGetInitialProps
}

export async function getNamedExports(
  page: string,
  distDir: string,
  isLikeServerless: boolean,
  runtimeEnvConfig: any
): Promise<Array<string>> {
  require('../shared/lib/runtime-config').setConfig(runtimeEnvConfig)
  const components = await loadComponents(
    distDir,
    page,
    isLikeServerless,
    false,
    false
  )
  let mod = components.ComponentMod

  return Object.keys(mod)
}

export function detectConflictingPaths(
  combinedPages: string[],
  ssgPages: Set<string>,
  additionalSsgPaths: Map<string, string[]>
) {
  const conflictingPaths = new Map<
    string,
    Array<{
      path: string
      page: string
    }>
  >()

  const dynamicSsgPages = [...ssgPages].filter((page) => isDynamicRoute(page))

  additionalSsgPaths.forEach((paths, pathsPage) => {
    paths.forEach((curPath) => {
      const lowerPath = curPath.toLowerCase()
      let conflictingPage = combinedPages.find(
        (page) => page.toLowerCase() === lowerPath
      )

      if (conflictingPage) {
        conflictingPaths.set(lowerPath, [
          { path: curPath, page: pathsPage },
          { path: conflictingPage, page: conflictingPage },
        ])
      } else {
        let conflictingPath: string | undefined

        conflictingPage = dynamicSsgPages.find((page) => {
          if (page === pathsPage) return false

          conflictingPath = additionalSsgPaths
            .get(page)
            ?.find((compPath) => compPath.toLowerCase() === lowerPath)
          return conflictingPath
        })

        if (conflictingPage && conflictingPath) {
          conflictingPaths.set(lowerPath, [
            { path: curPath, page: pathsPage },
            { path: conflictingPath, page: conflictingPage },
          ])
        }
      }
    })
  })

  if (conflictingPaths.size > 0) {
    let conflictingPathsOutput = ''

    conflictingPaths.forEach((pathItems) => {
      pathItems.forEach((pathItem, idx) => {
        const isDynamic = pathItem.page !== pathItem.path

        if (idx > 0) {
          conflictingPathsOutput += 'conflicts with '
        }

        conflictingPathsOutput += `path: "${pathItem.path}"${
          isDynamic ? ` from page: "${pathItem.page}" ` : ' '
        }`
      })
      conflictingPathsOutput += '\n'
    })

    Log.error(
      'Conflicting paths returned from getStaticPaths, paths must be unique per page.\n' +
        'See more info here: https://nextjs.org/docs/messages/conflicting-ssg-paths\n\n' +
        conflictingPathsOutput
    )
    process.exit(1)
  }
}

/**
 * With RSC we automatically add .server and .client to page extensions. This
 * function allows to remove them for cases where we just need to strip out
 * the actual extension keeping the .server and .client.
 */
export function withoutRSCExtensions(pageExtensions: string[]): string[] {
  return pageExtensions.filter(
    (ext) => !ext.startsWith('client.') && !ext.startsWith('server.')
  )
}

export function isServerComponentPage(
  nextConfig: NextConfigComplete,
  filePath: string
): boolean {
  if (!nextConfig.experimental.serverComponents) {
    return false
  }

  const rawPageExtensions = withoutRSCExtensions(
    nextConfig.pageExtensions || []
  )
  return rawPageExtensions.some((ext) => {
    return filePath.endsWith(`.server.${ext}`)
  })
}

export async function copyTracedFiles(
  dir: string,
  distDir: string,
  pageKeys: ReadonlyArray<string>,
  tracingRoot: string,
  serverConfig: { [key: string]: any },
  middlewareManifest: MiddlewareManifest
) {
  const outputPath = path.join(distDir, 'standalone')
  const copiedFiles = new Set()
  await recursiveDelete(outputPath)

  async function handleTraceFiles(traceFilePath: string) {
    const traceData = JSON.parse(await fs.readFile(traceFilePath, 'utf8')) as {
      files: string[]
    }
    const copySema = new Sema(10, { capacity: traceData.files.length })
    const traceFileDir = path.dirname(traceFilePath)

    await Promise.all(
      traceData.files.map(async (relativeFile) => {
        await copySema.acquire()

        const tracedFilePath = path.join(traceFileDir, relativeFile)
        const fileOutputPath = path.join(
          outputPath,
          path.relative(tracingRoot, tracedFilePath)
        )

        if (!copiedFiles.has(fileOutputPath)) {
          copiedFiles.add(fileOutputPath)

          await fs.mkdir(path.dirname(fileOutputPath), { recursive: true })
          const symlink = await fs.readlink(tracedFilePath).catch(() => null)

          if (symlink) {
            try {
              await fs.symlink(symlink, fileOutputPath)
            } catch (e: any) {
              if (e.code !== 'EEXIST') {
                throw e
              }
            }
          } else {
            await fs.copyFile(tracedFilePath, fileOutputPath)
          }
        }

        await copySema.release()
      })
    )
  }

  for (const middleware of Object.values(middlewareManifest.middleware) || []) {
    if (isMiddlewareFilename(middleware.name)) {
      for (const file of middleware.files) {
        const originalPath = path.join(distDir, file)
        const fileOutputPath = path.join(
          outputPath,
          path.relative(tracingRoot, distDir),
          file
        )
        await fs.mkdir(path.dirname(fileOutputPath), { recursive: true })
        await fs.copyFile(originalPath, fileOutputPath)
      }
    }
  }

  for (const page of pageKeys) {
    const pageFile = path.join(
      distDir,
      'server',
      'pages',
      `${normalizePagePath(page)}.js`
    )
    const pageTraceFile = `${pageFile}.nft.json`
    await handleTraceFiles(pageTraceFile)
  }
  await handleTraceFiles(path.join(distDir, 'next-server.js.nft.json'))
  const serverOutputPath = path.join(
    outputPath,
    path.relative(tracingRoot, dir),
    'server.js'
  )
  await fs.writeFile(
    serverOutputPath,
    `
process.env.NODE_ENV = 'production'
process.chdir(__dirname)
const NextServer = require('next/dist/server/next-server').default
const http = require('http')
const path = require('path')

// Make sure commands gracefully respect termination signals (e.g. from Docker)
// Allow the graceful termination to be manually configurable
if (!process.env.NEXT_MANUAL_SIG_HANDLE) {
  process.on('SIGTERM', () => process.exit(0))
  process.on('SIGINT', () => process.exit(0))
}

let handler

const server = http.createServer(async (req, res) => {
  try {
    await handler(req, res)
  } catch (err) {
    console.error(err);
    res.statusCode = 500
    res.end('internal server error')
  }
})
const currentPort = parseInt(process.env.PORT, 10) || 3000

server.listen(currentPort, (err) => {
  if (err) {
    console.error("Failed to start server", err)
    process.exit(1)
  }
  const nextServer = new NextServer({
    hostname: 'localhost',
    port: currentPort,
    dir: path.join(__dirname),
    dev: false,
    customServer: false,
    conf: ${JSON.stringify({
      ...serverConfig,
      distDir: `./${path.relative(dir, distDir)}`,
    })},
  })
  handler = nextServer.getRequestHandler()

  console.log("Listening on port", currentPort)
})
    `
  )
}
export function isReservedPage(page: string) {
  return RESERVED_PAGE.test(page)
}

export function isCustomErrorPage(page: string) {
  return page === '/404' || page === '/500'
}

export function isMiddlewareFile(file: string) {
  return (
    file === `/${MIDDLEWARE_FILENAME}` || file === `/src/${MIDDLEWARE_FILENAME}`
  )
}

export function getPossibleMiddlewareFilenames(
  folder: string,
  extensions: string[]
) {
  return extensions.map((extension) =>
    path.join(folder, `${MIDDLEWARE_FILENAME}.${extension}`)
  )
}

export class MiddlewareInServerlessTargetError extends Error {
  constructor() {
    super(
      'Next.js Middleware is not supported in the deprecated serverless target.\n' +
        'Please remove `target: "serverless" from your next.config.js to use Middleware.'
    )
    this.name = 'MiddlewareInServerlessTargetError'
  }
}

export class NestedMiddlewareError extends Error {
  constructor(nestedFileNames: string[], mainDir: string, pagesDir: string) {
    super(
      `Nested Middleware is not allowed, found:\n` +
        `${nestedFileNames.map((file) => `pages${file}`).join('\n')}\n` +
        `Please move your code to a single file at ${path.join(
          path.posix.sep,
          path.relative(mainDir, path.resolve(pagesDir, '..')),
          'middleware'
        )} instead.\n` +
        `Read More - https://nextjs.org/docs/messages/nested-middleware`
    )
  }
}<|MERGE_RESOLUTION|>--- conflicted
+++ resolved
@@ -1172,10 +1172,7 @@
   edgeInfo,
   pageType,
   hasServerComponents,
-<<<<<<< HEAD
-=======
   originalAppPath,
->>>>>>> 32fd4905
 }: {
   page: string
   distDir: string
@@ -1241,15 +1238,9 @@
       } else {
         componentsResult = await loadComponents(
           distDir,
-<<<<<<< HEAD
-          page,
+          originalAppPath || page,
           serverless,
           !!hasServerComponents,
-=======
-          originalAppPath || page,
-          serverless,
-          hasServerComponents,
->>>>>>> 32fd4905
           pageType === 'app'
         )
       }
