/* eslint-env jest */

import url from 'url'
import fs from 'fs-extra'
import cheerio from 'cheerio'
import { join } from 'path'
import webdriver from 'next-webdriver'
import {
  fetchViaHTTP,
  findPort,
  killApp,
  launchApp,
  nextBuild,
  nextStart,
  renderViaHTTP,
  File,
} from 'next-test-utils'

jest.setTimeout(1000 * 60 * 2)

const appDir = join(__dirname, '../')
const nextConfig = new File(join(appDir, 'next.config.js'))
let app
let appPort
let buildPagesDir
// let buildId

const locales = ['en-US', 'nl-NL', 'nl-BE', 'nl', 'fr-BE', 'fr', 'en']

<<<<<<< HEAD
function runTests(isDev) {
=======
function runTests() {
  it('should use correct default locale for locale domains', async () => {
    const res = await fetchViaHTTP(appPort, '/', undefined, {
      headers: {
        host: 'example.fr',
      },
    })

    expect(res.status).toBe(200)

    const html = await res.text()
    const $ = cheerio.load(html)

    expect($('html').attr('lang')).toBe('fr')
    expect($('#router-locale').text()).toBe('fr')
    expect($('#router-as-path').text()).toBe('/')
    expect($('#router-pathname').text()).toBe('/')
    // expect(JSON.parse($('#router-locales').text())).toEqual(['fr','fr-BE'])
    expect(JSON.parse($('#router-locales').text())).toEqual(locales)

    const res2 = await fetchViaHTTP(appPort, '/', undefined, {
      headers: {
        host: 'example.be',
      },
    })

    expect(res2.status).toBe(200)

    const html2 = await res2.text()
    const $2 = cheerio.load(html2)

    expect($2('html').attr('lang')).toBe('nl-BE')
    expect($2('#router-locale').text()).toBe('nl-BE')
    expect($2('#router-as-path').text()).toBe('/')
    expect($2('#router-pathname').text()).toBe('/')
    // expect(JSON.parse($2('#router-locales').text())).toEqual(['nl-BE','fr-BE'])
    expect(JSON.parse($2('#router-locales').text())).toEqual(locales)
  })

  it('should strip locale prefix for default locale with locale domains', async () => {
    const res = await fetchViaHTTP(appPort, '/fr', undefined, {
      headers: {
        host: 'example.fr',
      },
      redirect: 'manual',
    })

    expect(res.status).toBe(307)

    const result = url.parse(res.headers.get('location'), true)
    expect(result.pathname).toBe('/')
    expect(result.query).toEqual({})

    const res2 = await fetchViaHTTP(appPort, '/nl-BE', undefined, {
      headers: {
        host: 'example.be',
      },
      redirect: 'manual',
    })

    expect(res2.status).toBe(307)

    const result2 = url.parse(res2.headers.get('location'), true)
    expect(result2.pathname).toBe('/')
    expect(result2.query).toEqual({})
  })

  it('should only handle the domain specific locales', async () => {
    const checkDomainLocales = async (
      domainLocales = [],
      domainDefault = '',
      domain = ''
    ) => {
      for (const locale of locales) {
        const res = await fetchViaHTTP(
          appPort,
          `/${locale === domainDefault ? '' : locale}`,
          undefined,
          {
            headers: {
              host: domain,
            },
            redirect: 'manual',
          }
        )

        const isDomainLocale = domainLocales.includes(locale)

        expect(res.status).toBe(isDomainLocale ? 200 : 404)

        if (isDomainLocale) {
          const html = await res.text()
          const $ = cheerio.load(html)

          expect($('html').attr('lang')).toBe(locale)
          expect($('#router-locale').text()).toBe(locale)
          // expect(JSON.parse($('#router-locales').text())).toEqual(domainLocales)
          expect(JSON.parse($('#router-locales').text())).toEqual(locales)
        }
      }
    }

    await checkDomainLocales(['nl-BE', 'fr-BE'], 'nl-BE', 'example.be')

    await checkDomainLocales(['fr', 'fr-BE'], 'fr', 'example.fr')
  })

>>>>>>> 1eeac4f9
  it('should generate fallbacks with all locales', async () => {
    for (const locale of locales) {
      const html = await renderViaHTTP(
        appPort,
        `/${locale}/gsp/fallback/${Math.random()}`
      )
      const $ = cheerio.load(html)
      expect($('html').attr('lang')).toBe(locale)
    }
  })

  it('should generate auto-export page with all locales', async () => {
    for (const locale of locales) {
      const html = await renderViaHTTP(appPort, `/${locale}`)
      const $ = cheerio.load(html)
      expect($('html').attr('lang')).toBe(locale)
      expect($('#router-locale').text()).toBe(locale)
      expect($('#router-as-path').text()).toBe('/')
      expect($('#router-pathname').text()).toBe('/')
      expect(JSON.parse($('#router-locales').text())).toEqual(locales)

      const html2 = await renderViaHTTP(appPort, `/${locale}/auto-export`)
      const $2 = cheerio.load(html2)
      expect($2('html').attr('lang')).toBe(locale)
      expect($2('#router-locale').text()).toBe(locale)
      expect($2('#router-as-path').text()).toBe('/auto-export')
      expect($2('#router-pathname').text()).toBe('/auto-export')
      expect(JSON.parse($2('#router-locales').text())).toEqual(locales)
    }
  })

  it('should generate non-dynamic GSP page with all locales', async () => {
    for (const locale of locales) {
      const html = await renderViaHTTP(appPort, `/${locale}/gsp`)
      const $ = cheerio.load(html)
      expect($('html').attr('lang')).toBe(locale)
      expect($('#router-locale').text()).toBe(locale)
      expect($('#router-as-path').text()).toBe('/gsp')
      expect($('#router-pathname').text()).toBe('/gsp')
      expect(JSON.parse($('#router-locales').text())).toEqual(locales)

      // make sure locale is case-insensitive
      const html2 = await renderViaHTTP(appPort, `/${locale.toUpperCase()}/gsp`)
      const $2 = cheerio.load(html2)
      expect($2('html').attr('lang')).toBe(locale)
      expect($2('#router-locale').text()).toBe(locale)
      expect($2('#router-as-path').text()).toBe('/gsp')
      expect($2('#router-pathname').text()).toBe('/gsp')
      expect(JSON.parse($2('#router-locales').text())).toEqual(locales)
    }
  })

  if (!isDev) {
    it('should not output GSP pages that returned notFound', async () => {
      const skippedLocales = ['en', 'nl']

      for (const locale of locales) {
        const pagePath = join(buildPagesDir, locale, 'not-found.html')
        const dataPath = join(buildPagesDir, locale, 'not-found.json')
        console.log(pagePath)
        expect(await fs.exists(pagePath)).toBe(!skippedLocales.includes(locale))
        expect(await fs.exists(dataPath)).toBe(!skippedLocales.includes(locale))
      }
    })
  }

  it('should 404 for GSP pages that returned notFound', async () => {
    const skippedLocales = ['en', 'nl']

    for (const locale of locales) {
      const res = await fetchViaHTTP(appPort, `/${locale}/not-found`)
      expect(res.status).toBe(skippedLocales.includes(locale) ? 404 : 200)
    }
  })

  // TODO: tests for notFound with fallback GSP pages

  it('should remove un-necessary locale prefix for default locale', async () => {
    const res = await fetchViaHTTP(appPort, '/en-US', undefined, {
      redirect: 'manual',
      headers: {
        'Accept-Language': 'en-US;q=0.9',
      },
    })

    expect(res.status).toBe(307)

    const parsedUrl = url.parse(res.headers.get('location'), true)

    expect(parsedUrl.pathname).toBe('/')
    expect(parsedUrl.query).toEqual({})

    // make sure locale is case-insensitive
    const res2 = await fetchViaHTTP(appPort, '/eN-Us', undefined, {
      redirect: 'manual',
      headers: {
        'Accept-Language': 'en-US;q=0.9',
      },
    })

    expect(res2.status).toBe(307)

    const parsedUrl2 = url.parse(res.headers.get('location'), true)

    expect(parsedUrl2.pathname).toBe('/')
    expect(parsedUrl2.query).toEqual({})
  })

  it('should load getStaticProps page correctly SSR (default locale no prefix)', async () => {
    const html = await renderViaHTTP(appPort, '/gsp')
    const $ = cheerio.load(html)

    expect(JSON.parse($('#props').text())).toEqual({
      locale: 'en-US',
      locales,
    })
    expect($('#router-locale').text()).toBe('en-US')
    expect(JSON.parse($('#router-locales').text())).toEqual(locales)
    expect($('html').attr('lang')).toBe('en-US')
  })

  it('should load getStaticProps fallback prerender page correctly SSR (default locale no prefix)', async () => {
    const html = await renderViaHTTP(appPort, '/gsp/fallback/first')
    const $ = cheerio.load(html)

    expect(JSON.parse($('#props').text())).toEqual({
      locale: 'en-US',
      locales,
      params: {
        slug: 'first',
      },
    })
    expect(JSON.parse($('#router-query').text())).toEqual({
      slug: 'first',
    })
    expect($('#router-locale').text()).toBe('en-US')
    expect(JSON.parse($('#router-locales').text())).toEqual(locales)
    expect($('html').attr('lang')).toBe('en-US')
  })

  it('should load getStaticProps fallback non-prerender page correctly (default locale no prefix', async () => {
    const browser = await webdriver(appPort, '/gsp/fallback/another')

    await browser.waitForElementByCss('#props')

    expect(JSON.parse(await browser.elementByCss('#props').text())).toEqual({
      locale: 'en-US',
      locales,
      params: {
        slug: 'another',
      },
    })
    expect(
      JSON.parse(await browser.elementByCss('#router-query').text())
    ).toEqual({
      slug: 'another',
    })
    expect(await browser.elementByCss('#router-locale').text()).toBe('en-US')
    expect(
      JSON.parse(await browser.elementByCss('#router-locales').text())
    ).toEqual(locales)
  })

  it('should redirect to locale prefixed route for /', async () => {
    const res = await fetchViaHTTP(appPort, '/', undefined, {
      redirect: 'manual',
      headers: {
        'Accept-Language': 'nl-NL,nl;q=0.9,en-US;q=0.8,en;q=0.7',
      },
    })
    expect(res.status).toBe(307)

    const parsedUrl = url.parse(res.headers.get('location'), true)
    expect(parsedUrl.pathname).toBe('/nl-NL')
    expect(parsedUrl.query).toEqual({})

    const res2 = await fetchViaHTTP(
      appPort,
      '/',
      { hello: 'world' },
      {
        redirect: 'manual',
        headers: {
          'Accept-Language': 'en;q=0.9',
        },
      }
    )
    expect(res2.status).toBe(307)

    const parsedUrl2 = url.parse(res2.headers.get('location'), true)
    expect(parsedUrl2.pathname).toBe('/en')
    expect(parsedUrl2.query).toEqual({ hello: 'world' })
  })

  it('should use default locale for / without accept-language', async () => {
    const res = await fetchViaHTTP(appPort, '/', undefined, {
      redirect: 'manual',
    })
    expect(res.status).toBe(200)

    const html = await res.text()
    const $ = cheerio.load(html)

    expect($('#router-locale').text()).toBe('en-US')
    expect(JSON.parse($('#router-locales').text())).toEqual(locales)
    expect(JSON.parse($('#router-query').text())).toEqual({})
    expect($('#router-pathname').text()).toBe('/')
    expect($('#router-as-path').text()).toBe('/')

    const res2 = await fetchViaHTTP(
      appPort,
      '/',
      { hello: 'world' },
      {
        redirect: 'manual',
      }
    )
    expect(res2.status).toBe(200)

    const html2 = await res2.text()
    const $2 = cheerio.load(html2)

    expect($2('#router-locale').text()).toBe('en-US')
    expect(JSON.parse($2('#router-locales').text())).toEqual(locales)
    // page is auto-export so query isn't hydrated until client
    expect(JSON.parse($2('#router-query').text())).toEqual({})
    expect($2('#router-pathname').text()).toBe('/')
    expect($2('#router-as-path').text()).toBe('/')
  })

  it('should load getStaticProps page correctly SSR', async () => {
    const html = await renderViaHTTP(appPort, '/en-US/gsp')
    const $ = cheerio.load(html)

    expect(JSON.parse($('#props').text())).toEqual({
      locale: 'en-US',
      locales,
    })
    expect($('#router-locale').text()).toBe('en-US')
    expect(JSON.parse($('#router-locales').text())).toEqual(locales)
    expect($('html').attr('lang')).toBe('en-US')
  })

  it('should load getStaticProps fallback prerender page correctly SSR', async () => {
    const html = await renderViaHTTP(appPort, '/en-US/gsp/fallback/first')
    const $ = cheerio.load(html)

    expect(JSON.parse($('#props').text())).toEqual({
      locale: 'en-US',
      locales,
      params: {
        slug: 'first',
      },
    })
    expect(JSON.parse($('#router-query').text())).toEqual({
      slug: 'first',
    })
    expect($('#router-locale').text()).toBe('en-US')
    expect(JSON.parse($('#router-locales').text())).toEqual(locales)
    expect($('html').attr('lang')).toBe('en-US')
  })

  it('should load getStaticProps fallback non-prerender page correctly', async () => {
    const browser = await webdriver(appPort, '/en/gsp/fallback/another')

    await browser.waitForElementByCss('#props')

    expect(JSON.parse(await browser.elementByCss('#props').text())).toEqual({
      locale: 'en',
      locales,
      params: {
        slug: 'another',
      },
    })
    expect(
      JSON.parse(await browser.elementByCss('#router-query').text())
    ).toEqual({
      slug: 'another',
    })
    expect(await browser.elementByCss('#router-locale').text()).toBe('en')
    expect(
      JSON.parse(await browser.elementByCss('#router-locales').text())
    ).toEqual(locales)

    expect(await browser.elementByCss('html').getAttribute('lang')).toBe('en')
  })

  it('should load getServerSideProps page correctly SSR (default locale no prefix)', async () => {
    const html = await renderViaHTTP(appPort, '/gssp')
    const $ = cheerio.load(html)

    expect(JSON.parse($('#props').text())).toEqual({
      locale: 'en-US',
      locales,
    })
    expect($('#router-locale').text()).toBe('en-US')
    expect(JSON.parse($('#router-locales').text())).toEqual(locales)
    expect(JSON.parse($('#router-query').text())).toEqual({})
    expect($('html').attr('lang')).toBe('en-US')
  })

  it('should navigate client side for default locale with no prefix', async () => {
    const browser = await webdriver(appPort, '/')
    // make sure default locale is used in case browser isn't set to
    // favor en-US by default, (we use all caps to ensure it's case-insensitive)
    await browser.manage().addCookie({ name: 'NEXT_LOCALE', value: 'EN-US' })
    await browser.get(browser.initUrl)

    const checkIndexValues = async () => {
      expect(await browser.elementByCss('#router-locale').text()).toBe('en-US')
      expect(
        JSON.parse(await browser.elementByCss('#router-locales').text())
      ).toEqual(locales)
      expect(
        JSON.parse(await browser.elementByCss('#router-query').text())
      ).toEqual({})
      expect(await browser.elementByCss('#router-pathname').text()).toBe('/')
      expect(await browser.elementByCss('#router-as-path').text()).toBe('/')
      expect(
        url.parse(await browser.eval(() => window.location.href)).pathname
      ).toBe('/')
    }

    await checkIndexValues()

    await browser.elementByCss('#to-another').click()
    await browser.waitForElementByCss('#another')

    expect(JSON.parse(await browser.elementByCss('#props').text())).toEqual({
      locale: 'en-US',
      locales,
    })
    expect(await browser.elementByCss('#router-locale').text()).toBe('en-US')
    expect(
      JSON.parse(await browser.elementByCss('#router-locales').text())
    ).toEqual(locales)
    expect(
      JSON.parse(await browser.elementByCss('#router-query').text())
    ).toEqual({})
    expect(await browser.elementByCss('#router-pathname').text()).toBe(
      '/another'
    )
    expect(await browser.elementByCss('#router-as-path').text()).toBe(
      '/another'
    )
    expect(
      url.parse(await browser.eval(() => window.location.href)).pathname
    ).toBe('/another')

    await browser.elementByCss('#to-index').click()
    await browser.waitForElementByCss('#index')

    await checkIndexValues()

    await browser.elementByCss('#to-gsp').click()
    await browser.waitForElementByCss('#gsp')

    expect(JSON.parse(await browser.elementByCss('#props').text())).toEqual({
      locale: 'en-US',
      locales,
    })
    expect(await browser.elementByCss('#router-locale').text()).toBe('en-US')
    expect(
      JSON.parse(await browser.elementByCss('#router-locales').text())
    ).toEqual(locales)
    expect(
      JSON.parse(await browser.elementByCss('#router-query').text())
    ).toEqual({})
    expect(await browser.elementByCss('#router-pathname').text()).toBe('/gsp')
    expect(await browser.elementByCss('#router-as-path').text()).toBe('/gsp')
    expect(
      url.parse(await browser.eval(() => window.location.href)).pathname
    ).toBe('/gsp')

    await browser.elementByCss('#to-index').click()
    await browser.waitForElementByCss('#index')

    await checkIndexValues()

    await browser.manage().deleteCookie('NEXT_LOCALE')
  })

  it('should load getStaticProps fallback non-prerender page another locale correctly', async () => {
    const browser = await webdriver(appPort, '/nl-NL/gsp/fallback/another')

    await browser.waitForElementByCss('#props')

    expect(JSON.parse(await browser.elementByCss('#props').text())).toEqual({
      locale: 'nl-NL',
      locales,
      params: {
        slug: 'another',
      },
    })
    expect(
      JSON.parse(await browser.elementByCss('#router-query').text())
    ).toEqual({
      slug: 'another',
    })
    expect(await browser.elementByCss('#router-locale').text()).toBe('nl-NL')
    expect(
      JSON.parse(await browser.elementByCss('#router-locales').text())
    ).toEqual(locales)
  })

  it('should load getStaticProps non-fallback correctly', async () => {
    const browser = await webdriver(appPort, '/en-US/gsp/no-fallback/first')

    await browser.waitForElementByCss('#props')

    expect(JSON.parse(await browser.elementByCss('#props').text())).toEqual({
      locale: 'en-US',
      locales,
      params: {
        slug: 'first',
      },
    })
    expect(
      JSON.parse(await browser.elementByCss('#router-query').text())
    ).toEqual({
      slug: 'first',
    })
    expect(await browser.elementByCss('#router-locale').text()).toBe('en-US')
    expect(
      JSON.parse(await browser.elementByCss('#router-locales').text())
    ).toEqual(locales)
    expect(await browser.elementByCss('html').getAttribute('lang')).toBe(
      'en-US'
    )
  })

  it('should load getStaticProps non-fallback correctly another locale', async () => {
    const browser = await webdriver(appPort, '/nl-NL/gsp/no-fallback/second')

    await browser.waitForElementByCss('#props')

    expect(JSON.parse(await browser.elementByCss('#props').text())).toEqual({
      locale: 'nl-NL',
      locales,
      params: {
        slug: 'second',
      },
    })
    expect(
      JSON.parse(await browser.elementByCss('#router-query').text())
    ).toEqual({
      slug: 'second',
    })
    expect(await browser.elementByCss('#router-locale').text()).toBe('nl-NL')
    expect(
      JSON.parse(await browser.elementByCss('#router-locales').text())
    ).toEqual(locales)
    expect(await browser.elementByCss('html').getAttribute('lang')).toBe(
      'nl-NL'
    )
  })

  it('should load getStaticProps non-fallback correctly another locale via cookie', async () => {
    const html = await renderViaHTTP(
      appPort,
      '/gsp/no-fallback/second',
      {},
      {
        headers: {
          cookie: 'NEXT_LOCALE=nl-NL',
        },
      }
    )
    const $ = cheerio.load(html)

    expect(JSON.parse($('#props').text())).toEqual({
      locale: 'nl-NL',
      locales,
      params: {
        slug: 'second',
      },
    })
    expect(JSON.parse($('#router-query').text())).toEqual({
      slug: 'second',
    })
    expect($('#router-locale').text()).toBe('nl-NL')
    expect(JSON.parse($('#router-locales').text())).toEqual(locales)
    expect($('html').attr('lang')).toBe('nl-NL')
  })

  it('should load getServerSideProps page correctly SSR', async () => {
    const html = await renderViaHTTP(appPort, '/en-US/gssp')
    const $ = cheerio.load(html)

    expect(JSON.parse($('#props').text())).toEqual({
      locale: 'en-US',
      locales,
    })
    expect($('#router-locale').text()).toBe('en-US')
    expect(JSON.parse($('#router-locales').text())).toEqual(locales)
    expect(JSON.parse($('#router-query').text())).toEqual({})
    expect($('html').attr('lang')).toBe('en-US')

    const html2 = await renderViaHTTP(appPort, '/nl-NL/gssp')
    const $2 = cheerio.load(html2)

    expect(JSON.parse($2('#props').text())).toEqual({
      locale: 'nl-NL',
      locales,
    })
    expect($2('#router-locale').text()).toBe('nl-NL')
    expect(JSON.parse($2('#router-locales').text())).toEqual(locales)
    expect(JSON.parse($2('#router-query').text())).toEqual({})
    expect($2('html').attr('lang')).toBe('nl-NL')
  })

  it('should load dynamic getServerSideProps page correctly SSR', async () => {
    const html = await renderViaHTTP(appPort, '/en-US/gssp/first')
    const $ = cheerio.load(html)

    expect(JSON.parse($('#props').text())).toEqual({
      locale: 'en-US',
      locales,
      params: {
        slug: 'first',
      },
    })
    expect($('#router-locale').text()).toBe('en-US')
    expect(JSON.parse($('#router-locales').text())).toEqual(locales)
    expect(JSON.parse($('#router-query').text())).toEqual({ slug: 'first' })
    expect($('html').attr('lang')).toBe('en-US')

    const html2 = await renderViaHTTP(appPort, '/nl-NL/gssp/first')
    const $2 = cheerio.load(html2)

    expect(JSON.parse($2('#props').text())).toEqual({
      locale: 'nl-NL',
      locales,
      params: {
        slug: 'first',
      },
    })
    expect($2('#router-locale').text()).toBe('nl-NL')
    expect(JSON.parse($2('#router-locales').text())).toEqual(locales)
    expect(JSON.parse($2('#router-query').text())).toEqual({ slug: 'first' })
    expect($2('html').attr('lang')).toBe('nl-NL')
  })

  it('should navigate to another page and back correctly with locale', async () => {
    const browser = await webdriver(appPort, '/en')

    await browser.eval('window.beforeNav = "hi"')

    await browser
      .elementByCss('#to-another')
      .click()
      .waitForElementByCss('#another')

    expect(await browser.elementByCss('#router-pathname').text()).toBe(
      '/another'
    )
    expect(await browser.elementByCss('#router-as-path').text()).toBe(
      '/another'
    )
    expect(await browser.elementByCss('#router-locale').text()).toBe('en')
    expect(
      JSON.parse(await browser.elementByCss('#router-locales').text())
    ).toEqual(locales)
    expect(JSON.parse(await browser.elementByCss('#props').text())).toEqual({
      locale: 'en',
      locales,
    })
    expect(
      JSON.parse(await browser.elementByCss('#router-query').text())
    ).toEqual({})
    expect(await browser.eval('window.beforeNav')).toBe('hi')

    await browser.back().waitForElementByCss('#index')
    expect(await browser.eval('window.beforeNav')).toBe('hi')
    expect(await browser.elementByCss('#router-pathname').text()).toBe('/')
    expect(await browser.elementByCss('#router-as-path').text()).toBe('/')
  })

  it('should navigate to getStaticProps page and back correctly with locale', async () => {
    const browser = await webdriver(appPort, '/en')

    await browser.eval('window.beforeNav = "hi"')

    await browser.elementByCss('#to-gsp').click().waitForElementByCss('#gsp')

    expect(await browser.elementByCss('#router-pathname').text()).toBe('/gsp')
    expect(await browser.elementByCss('#router-as-path').text()).toBe('/gsp')
    expect(await browser.elementByCss('#router-locale').text()).toBe('en')
    expect(
      JSON.parse(await browser.elementByCss('#router-locales').text())
    ).toEqual(locales)
    expect(JSON.parse(await browser.elementByCss('#props').text())).toEqual({
      locale: 'en',
      locales,
    })
    expect(
      JSON.parse(await browser.elementByCss('#router-query').text())
    ).toEqual({})
    expect(await browser.eval('window.beforeNav')).toBe('hi')

    await browser.back().waitForElementByCss('#index')
    expect(await browser.eval('window.beforeNav')).toBe('hi')
    expect(await browser.elementByCss('#router-pathname').text()).toBe('/')
    expect(await browser.elementByCss('#router-as-path').text()).toBe('/')
  })
}

describe('i18n Support', () => {
  // TODO: test with next export?
  describe('dev mode', () => {
    beforeAll(async () => {
      await fs.remove(join(appDir, '.next'))
      appPort = await findPort()
      app = await launchApp(appDir, appPort)
      // buildId = 'development'
    })
    afterAll(() => killApp(app))

    runTests(true)
  })

  describe('production mode', () => {
    beforeAll(async () => {
      await fs.remove(join(appDir, '.next'))
      await nextBuild(appDir)
      appPort = await findPort()
      app = await nextStart(appDir, appPort)
      buildPagesDir = join(appDir, '.next/server/pages')
      // buildId = await fs.readFile(join(appDir, '.next/BUILD_ID'), 'utf8')
    })
    afterAll(() => killApp(app))

    runTests()
  })

  describe('serverless mode', () => {
    beforeAll(async () => {
      await fs.remove(join(appDir, '.next'))
      nextConfig.replace('// target', 'target')

      await nextBuild(appDir)
      appPort = await findPort()
      app = await nextStart(appDir, appPort)
      buildPagesDir = join(appDir, '.next/serverless/pages')
      // buildId = await fs.readFile(join(appDir, '.next/BUILD_ID'), 'utf8')
    })
    afterAll(async () => {
      nextConfig.restore()
      await killApp(app)
    })

    runTests()
  })
})<|MERGE_RESOLUTION|>--- conflicted
+++ resolved
@@ -27,10 +27,7 @@
 
 const locales = ['en-US', 'nl-NL', 'nl-BE', 'nl', 'fr-BE', 'fr', 'en']
 
-<<<<<<< HEAD
 function runTests(isDev) {
-=======
-function runTests() {
   it('should use correct default locale for locale domains', async () => {
     const res = await fetchViaHTTP(appPort, '/', undefined, {
       headers: {
@@ -137,7 +134,6 @@
     await checkDomainLocales(['fr', 'fr-BE'], 'fr', 'example.fr')
   })
 
->>>>>>> 1eeac4f9
   it('should generate fallbacks with all locales', async () => {
     for (const locale of locales) {
       const html = await renderViaHTTP(
